// SPDX-License-Identifier: BSD-3-Clause
// Copyright (c) 2022 Scipp contributors (https://github.com/scipp)
/// @file
/// @author Simon Heybrock
#pragma once

#include "scipp-variable_export.h"
#include "scipp/variable/variable.h"

namespace scipp::variable {

[[nodiscard]] SCIPP_VARIABLE_EXPORT Variable mean(const Variable &var);
[[nodiscard]] SCIPP_VARIABLE_EXPORT Variable mean(const Variable &var,
                                                  const Dim dim);

[[nodiscard]] SCIPP_VARIABLE_EXPORT Variable sum(const Variable &var);
[[nodiscard]] SCIPP_VARIABLE_EXPORT Variable sum(const Variable &var,
                                                 const Dim dim);

// Logical reductions
[[nodiscard]] SCIPP_VARIABLE_EXPORT Variable any(const Variable &var);
[[nodiscard]] SCIPP_VARIABLE_EXPORT Variable any(const Variable &var,
                                                 const Dim dim);
[[nodiscard]] SCIPP_VARIABLE_EXPORT Variable all(const Variable &var);
[[nodiscard]] SCIPP_VARIABLE_EXPORT Variable all(const Variable &var,
                                                 const Dim dim);

// Other reductions
[[nodiscard]] SCIPP_VARIABLE_EXPORT Variable max(const Variable &var);
[[nodiscard]] SCIPP_VARIABLE_EXPORT Variable max(const Variable &var,
                                                 const Dim dim);
[[nodiscard]] SCIPP_VARIABLE_EXPORT Variable min(const Variable &var);
[[nodiscard]] SCIPP_VARIABLE_EXPORT Variable min(const Variable &var,
                                                 const Dim dim);
// Reduction operations ignoring or zeroing nans
[[nodiscard]] SCIPP_VARIABLE_EXPORT Variable nanmax(const Variable &var);
[[nodiscard]] SCIPP_VARIABLE_EXPORT Variable nanmax(const Variable &var,
                                                    const Dim dim);
[[nodiscard]] SCIPP_VARIABLE_EXPORT Variable nanmin(const Variable &var);
[[nodiscard]] SCIPP_VARIABLE_EXPORT Variable nanmin(const Variable &var,
                                                    const Dim dim);
[[nodiscard]] SCIPP_VARIABLE_EXPORT Variable nansum(const Variable &var);
[[nodiscard]] SCIPP_VARIABLE_EXPORT Variable nansum(const Variable &var,
                                                    const Dim dim);
[[nodiscard]] SCIPP_VARIABLE_EXPORT Variable nanmean(const Variable &var);
[[nodiscard]] SCIPP_VARIABLE_EXPORT Variable nanmean(const Variable &var,
                                                     const Dim dim);
<<<<<<< HEAD
=======

// These reductions accumulate their results in their first argument
// without erasing its current contents.
SCIPP_VARIABLE_EXPORT void sum_into(Variable &accum, const Variable &var);
SCIPP_VARIABLE_EXPORT void all_into(Variable &accum, const Variable &var);
SCIPP_VARIABLE_EXPORT void any_into(Variable &accum, const Variable &var);
SCIPP_VARIABLE_EXPORT void max_into(Variable &accum, const Variable &var);
SCIPP_VARIABLE_EXPORT void min_into(Variable &accum, const Variable &var);
>>>>>>> 5f287ee6

} // namespace scipp::variable<|MERGE_RESOLUTION|>--- conflicted
+++ resolved
@@ -45,8 +45,6 @@
 [[nodiscard]] SCIPP_VARIABLE_EXPORT Variable nanmean(const Variable &var);
 [[nodiscard]] SCIPP_VARIABLE_EXPORT Variable nanmean(const Variable &var,
                                                      const Dim dim);
-<<<<<<< HEAD
-=======
 
 // These reductions accumulate their results in their first argument
 // without erasing its current contents.
@@ -55,6 +53,5 @@
 SCIPP_VARIABLE_EXPORT void any_into(Variable &accum, const Variable &var);
 SCIPP_VARIABLE_EXPORT void max_into(Variable &accum, const Variable &var);
 SCIPP_VARIABLE_EXPORT void min_into(Variable &accum, const Variable &var);
->>>>>>> 5f287ee6
 
 } // namespace scipp::variable