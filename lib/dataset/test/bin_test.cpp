// SPDX-License-Identifier: BSD-3-Clause
// Copyright (c) 2023 Scipp contributors (https://github.com/scipp)
#include <gtest/gtest.h>

#include "dataset_test_common.h"
#include "random.h"

#include "scipp/dataset/bin.h"
#include "scipp/dataset/bins.h"
#include "scipp/dataset/bins_view.h"
#include "scipp/dataset/histogram.h"
#include "scipp/dataset/shape.h"
#include "scipp/dataset/string.h"
#include "scipp/variable/arithmetic.h"
#include "scipp/variable/comparison.h"
#include "scipp/variable/creation.h"
#include "scipp/variable/reduction.h"
#include "scipp/variable/util.h"

using namespace scipp;
using namespace scipp::dataset;
using testdata::make_table;

template <class Coords> class DataArrayBinTest : public ::testing::Test {
protected:
  template <size_t I, class... Vals> auto make_coord(Dim dim, Vals &&...vals) {
    using Coord = std::tuple_element_t<I, Coords>;
    return makeVariable<Coord>(Dims{dim}, Shape{sizeof...(vals)},
                               Values{static_cast<Coord>(vals)...});
  }

  Variable data =
      makeVariable<double>(Dims{Dim::Event}, Shape{4}, Values{1, 2, 3, 4},
                           Variances{1, 3, 2, 4}, units::m);
  Variable x = make_coord<0>(Dim::Event, 3, 2, 4, 1);
  Variable y = make_coord<1>(Dim::Event, 1, 2, 1, 2);
  Variable mask = makeVariable<bool>(Dims{Dim::Event}, Shape{4},
                                     Values{true, false, false, false});
  Variable scalar = makeVariable<double>(Values{1.1}, units::kg);
  DataArray table =
      DataArray(data, {{Dim::X, x}, {Dim("scalar"), scalar}}, {{"mask", mask}});
  Variable edges_x = make_coord<0>(Dim::X, 0, 2, 4);
  Variable edges_y = make_coord<1>(Dim::Y, 0, 1, 3);
};

// dtypes of the coordinates
using DataArrayBinTestTypes =
    ::testing::Types<std::tuple<double, double>, std::tuple<float, float>,
                     std::tuple<core::time_point, double>,
                     std::tuple<double, core::time_point>>;

TYPED_TEST_SUITE(DataArrayBinTest, DataArrayBinTestTypes);

TYPED_TEST(DataArrayBinTest, 1d) {
  Variable sorted_data =
      makeVariable<double>(Dims{Dim::Event}, Shape{3}, Values{4, 1, 2},
                           Variances{4, 1, 3}, units::m);
  Variable sorted_x = this->template make_coord<0>(Dim::Event, 1, 3, 2);
  Variable sorted_mask = makeVariable<bool>(Dims{Dim::Event}, Shape{3},
                                            Values{false, true, false});
  DataArray sorted_table =
      DataArray(sorted_data, {{Dim::X, sorted_x}}, {{"mask", sorted_mask}});

  const auto binned = bin(this->table, {this->edges_x});

  EXPECT_EQ(binned.dims(), Dimensions(Dim::X, 2));
  EXPECT_EQ(binned.coords()[Dim::X], this->edges_x);
  EXPECT_EQ(binned.coords()[Dim("scalar")], this->scalar);
  EXPECT_EQ(binned.template values<bucket<DataArray>>()[0],
            sorted_table.slice({Dim::Event, 0, 1}));
  EXPECT_EQ(binned.template values<bucket<DataArray>>()[1],
            sorted_table.slice({Dim::Event, 1, 3}));
}

TYPED_TEST(DataArrayBinTest, 2d) {
  this->table.coords().set(Dim::Y, this->y);
  Variable sorted_data =
      makeVariable<double>(Dims{Dim::Event}, Shape{3}, Values{4, 1, 2},
                           Variances{4, 1, 3}, units::m);
  Variable sorted_x = this->template make_coord<0>(Dim::Event, 1, 3, 2);
  Variable sorted_y = this->template make_coord<1>(Dim::Event, 2, 1, 2);
  Variable sorted_mask = makeVariable<bool>(Dims{Dim::Event}, Shape{3},
                                            Values{false, true, false});
  DataArray sorted_table =
      DataArray(sorted_data, {{Dim::X, sorted_x}, {Dim::Y, sorted_y}},
                {{"mask", sorted_mask}});

  const auto binned = bin(this->table, {this->edges_x, this->edges_y});

  EXPECT_EQ(binned.dims(), Dimensions({Dim::X, Dim::Y}, {2, 2}));
  EXPECT_EQ(binned.coords()[Dim::X], this->edges_x);
  EXPECT_EQ(binned.coords()[Dim::Y], this->edges_y);
  EXPECT_EQ(binned.coords()[Dim("scalar")], this->scalar);
  const auto empty_bin = sorted_table.slice({Dim::Event, 0, 0});
  EXPECT_EQ(binned.template values<bucket<DataArray>>()[0], empty_bin);
  EXPECT_EQ(binned.template values<bucket<DataArray>>()[1],
            sorted_table.slice({Dim::Event, 0, 1}));
  EXPECT_EQ(binned.template values<bucket<DataArray>>()[2], empty_bin);
  EXPECT_EQ(binned.template values<bucket<DataArray>>()[3],
            sorted_table.slice({Dim::Event, 1, 3}));

  EXPECT_EQ(bin(bin(this->table, {this->edges_x}), {this->edges_y}), binned);
}

TEST(BinGroupTest, 1d) {
  const Dimensions dims(Dim::Row, 5);
  const auto data = makeVariable<double>(dims, Values{1, 2, 3, 4, 5});
  const auto label =
      makeVariable<std::string>(dims, Values{"a", "b", "c", "b", "a"});
  const auto table = DataArray(data, {{Dim("label"), label}});
  Variable groups =
      makeVariable<std::string>(Dims{Dim("label")}, Shape{2}, Values{"a", "c"});
  const auto binned = bin(table, {}, {groups});
  auto expected = copy(table);
  expected.coords().erase(Dim("label"));
  EXPECT_EQ(binned.dims(), groups.dims());
  EXPECT_EQ(binned.values<core::bin<DataArray>>()[1],
            expected.slice({Dim::Row, 2, 3}));
  EXPECT_EQ(binned.values<core::bin<DataArray>>()[0].slice({Dim::Row, 0}),
            expected.slice({Dim::Row, 0}));
  EXPECT_EQ(binned.values<core::bin<DataArray>>()[0].slice({Dim::Row, 1}),
            expected.slice({Dim::Row, 4}));
}

TEST(BinGroupTest, 1d_zero_groups) {
  const Dimensions dims(Dim::Row, 3);
  const auto data = makeVariable<double>(dims, Values{1, 2, 3});
  const auto label = makeVariable<int64_t>(dims, Values{11, 22, 33});
  const auto table = DataArray(data, {{Dim("label"), label}});
  Variable groups = makeVariable<int64_t>(Dims{Dim("label")}, Shape{0});
  const auto binned = bin(table, {}, {groups});
  EXPECT_EQ(binned.dims(), Dimensions({{Dim("label"), 0}}));
  EXPECT_EQ(binned.coords()[Dim("label")], groups);
}

TEST(BinGroupTest, 1d_regroup_to_zero_groups) {
  const Dimensions dims(Dim::Row, 3);
  const auto data = makeVariable<double>(dims, Values{1, 2, 3});
  const auto label = makeVariable<int64_t>(dims, Values{11, 22, 33});
  const auto table = DataArray(data, {{Dim("label"), label}});
  Variable groups2 =
      makeVariable<int64_t>(Dims{Dim("label")}, Shape{2}, Values{11, 22});
  Variable groups0 = makeVariable<int64_t>(Dims{Dim("label")}, Shape{0});
  const auto binned2 = bin(table, {}, {groups2});
  const auto binned = bin(binned2, {}, {groups0});
  EXPECT_EQ(binned.dims(), Dimensions({{Dim("label"), 0}}));
  EXPECT_EQ(binned.coords()[Dim("label")], groups0);
  EXPECT_EQ(binned, bin(table, {}, {groups0}));
}

class BinTest : public ::testing::TestWithParam<DataArray> {
protected:
  Variable groups = makeVariable<int64_t>(Dims{Dim("group")}, Shape{5},
                                          Values{-2, -1, 0, 1, 2});
  Variable groups2 = makeVariable<int64_t>(Dims{Dim("group2")}, Shape{5},
                                           Values{-2, -1, 0, 1, 2});
  Variable edges_x =
      makeVariable<double>(Dims{Dim::X}, Shape{5}, Values{-2, -1, 0, 1, 2});
  Variable edges_y =
      makeVariable<double>(Dims{Dim::Y}, Shape{5}, Values{-2, -1, 0, 1, 2});
  Variable edges_x_coarse =
      makeVariable<double>(Dims{Dim::X}, Shape{3}, Values{-2, 1, 2});
  Variable edges_y_coarse =
      makeVariable<double>(Dims{Dim::Y}, Shape{3}, Values{-2, -1, 2});

  void expect_near(const DataArray &a, const DataArray &b, double rtol = 1e-14,
                   double atol = 0.0) {
    const auto tolerance =
        values(max(bins_sum(a.data())) * (rtol * units::one));
    EXPECT_TRUE(
        all(isclose(values(bins_sum(a.data())), values(bins_sum(b.data())),
                    atol * units::one, tolerance))
            .value<bool>());
    EXPECT_EQ(a.masks(), b.masks());
    EXPECT_EQ(a.coords(), b.coords());
    EXPECT_EQ(a.attrs(), b.attrs());
  }
};

INSTANTIATE_TEST_SUITE_P(InputSize, BinTest,
                         testing::Values(make_table(0), make_table(1),
                                         make_table(7), make_table(27),
                                         make_table(1233)));

TEST_P(BinTest, group) {
  const auto table = GetParam();
  const auto binned = bin(table, {}, {groups});
  EXPECT_EQ(binned.dims(), groups.dims());
}

TEST_P(BinTest, no_edges_or_groups) {
  const auto table = GetParam();
  EXPECT_THROW(bin(table, {}), std::invalid_argument);
}

TEST_P(BinTest, edges_too_short) {
  const auto table = GetParam();
  const auto edges = makeVariable<double>(Dims{Dim::X}, Shape{1}, Values{1});
  EXPECT_THROW(bin(table, {edges}), except::BinEdgeError);
}

TEST_P(BinTest, rebin_no_event_coord) {
  const auto table = GetParam();
  const auto x = bin(table, {edges_x_coarse});
  bins_view<DataArray>(x.data()).coords().erase(Dim::X);
  EXPECT_THROW_DISCARD(bin(x, {edges_x}), except::BinEdgeError);
}

TEST_P(BinTest, bin_using_attr) {
  auto table = GetParam();
  const auto da_coord = bin(table, {edges_x});
  table.attrs().set(Dim::X, table.coords().extract(Dim::X));
  const auto da_attr = bin(table, {edges_x});
  auto da_attr_bins_view = bins_view<DataArray>(da_attr.data());
  da_attr_bins_view.coords().set(Dim::X,
                                 da_attr_bins_view.attrs().extract(Dim::X));
  EXPECT_EQ(da_coord, da_attr);
}

TEST_P(BinTest, rebin_using_attr) {
  auto table = GetParam();
  const auto da_coord = bin(bin(table, {edges_x}), {edges_x_coarse});
  table.attrs().set(Dim::X, table.coords().extract(Dim::X));
  const auto da_attr = bin(bin(table, {edges_x}), {edges_x_coarse});
  auto da_attr_bins_view = bins_view<DataArray>(da_attr.data());
  da_attr_bins_view.coords().set(Dim::X,
                                 da_attr_bins_view.attrs().extract(Dim::X));
  EXPECT_EQ(da_coord, da_attr);
}

TEST_P(BinTest, rebin_using_attr_in_new_dimension) {
  const auto z_coord = makeVariable<double>(Dims{Dim::X}, Shape{4},
                                            Values{-10., -5.0, 0.5, 7.5});
  const auto edges_z_coarse =
      makeVariable<double>(Dims{Dim::Z}, Shape{3}, Values{-11., 0.0, 8.0});
  const auto table = GetParam();
  auto da_coord = bin(table, {edges_x});
  auto da_attr = bin(table, {edges_x});
  da_coord.coords().set(Dim::Z, z_coord);
  da_attr.attrs().set(Dim::Z, z_coord);
  const auto out_coord = bin(da_coord, {edges_z_coarse});
  const auto out_attr = bin(da_attr, {edges_z_coarse});
  EXPECT_EQ(out_coord, out_attr);
}

TEST_P(BinTest, rebin_existing_binning_attr_and_event_coord) {
  auto table = GetParam();
  const auto da_coord = bin(bin(table, {edges_x}), {edges_x_coarse});
  auto da_attr_temp = bin(table, {edges_x});
  da_attr_temp.attrs().set(Dim::X, da_attr_temp.coords().extract(Dim::X));
  const auto da_attr = bin(da_attr_temp, {edges_x_coarse});
  EXPECT_EQ(da_coord, da_attr);
}

TEST_P(BinTest, rebin_existing_binning_attr_and_event_attr) {
  auto table = GetParam();
  const auto da_coord = bin(bin(table, {edges_x}), {edges_x_coarse});
  table.attrs().set(Dim::X, table.coords().extract(Dim::X));
  auto da_attr_temp = bin(table, {edges_x});
  da_attr_temp.attrs().set(Dim::X, da_attr_temp.coords().extract(Dim::X));
  const auto da_attr = bin(da_attr_temp, {edges_x_coarse});
  auto da_attr_bins_view = bins_view<DataArray>(da_attr.data());
  da_attr_bins_view.coords().set(Dim::X,
                                 da_attr_bins_view.attrs().extract(Dim::X));
  EXPECT_EQ(da_coord, da_attr);
}

TEST_P(BinTest, rebin_coarse_to_fine_1d) {
  const auto table = GetParam();
  EXPECT_EQ(bin(table, {edges_x}),
            bin(bin(table, {edges_x_coarse}), {edges_x}));
}

TEST_P(BinTest, rebin_fine_to_coarse_1d) {
  const auto table = GetParam();
  expect_near(bin(table, {edges_x_coarse}),
              bin(bin(table, {edges_x}), {edges_x_coarse}));
}

TEST_P(BinTest, 2d) {
  const auto table = GetParam();
  const auto x = bin(table, {edges_x});
  const auto x_then_y = bin(x, {edges_y});
  const auto xy = bin(table, {edges_x, edges_y});
  EXPECT_EQ(xy, x_then_y);
}

TEST_P(BinTest, bin_1d_length_1_along_new_dim) {
  const auto table = GetParam();
  const auto edges = edges_x.slice({Dim::X, 0, 2});
  const auto x = bin(table, {edges});
  const auto x_then_y = bin(x, {edges_y});
  const auto xy = bin(table, {edges, edges_y});
  EXPECT_EQ(xy, x_then_y);
}

TEST_P(BinTest, 2d_drop_out_of_range_linspace) {
  const auto edges_x_drop = edges_x.slice({Dim::X, 1, 4});
  const auto edges_y_drop = edges_y.slice({Dim::Y, 1, 4});
  const auto table = GetParam();
  const auto x_then_y = bin(bin(table, {edges_x_drop}), {edges_y_drop});
  const auto xy = bin(table, {edges_x_drop, edges_y_drop});
  EXPECT_EQ(xy, x_then_y);
}

TEST_P(BinTest, 2d_drop_out_of_range) {
  auto edges_x_drop = edges_x.slice({Dim::X, 1, 4});
  edges_x_drop.values<double>()[0] += 0.001;
  auto edges_y_drop = edges_y.slice({Dim::Y, 1, 4});
  edges_y_drop.values<double>()[0] += 0.001;
  const auto table = GetParam();
  const auto x_then_y = bin(bin(table, {edges_x_drop}), {edges_y_drop});
  const auto xy = bin(table, {edges_x_drop, edges_y_drop});
  EXPECT_EQ(xy, x_then_y);
}

TEST_P(BinTest, 2d_drop_out_of_group) {
  auto groups1_drop = groups.slice({Dim("group"), 1, 4});
  auto groups2_drop = groups2.slice({Dim("group2"), 1, 3});
  const auto table = GetParam();
  EXPECT_EQ(bin(bin(table, {}, {groups1_drop}), {}, {groups2_drop}),
            bin(table, {}, {groups1_drop, groups2_drop}));
}

TEST_P(
    BinTest,
    rebin_inner_1d_coord_to_2d_coord_gives_same_result_as_direct_binning_to_2d_coord) {
  auto table = GetParam();
  auto xy = bin(table, {edges_x_coarse, edges_y_coarse});
  Variable edges_y_2d = makeVariable<double>(Dims{Dim::X, Dim::Y}, Shape{2, 3},
                                             Values{-2, 1, 2, -3, 0, 3});
  // With bin-coord for Y
  expect_near(bin(xy, {edges_y_2d}),
              bin(bin(table, {edges_x_coarse}), {edges_y_2d}));
  // Without bin-coord for Y
  xy.coords().erase(Dim::Y);
  expect_near(bin(xy, {edges_y_2d}),
              bin(bin(table, {edges_x_coarse}), {edges_y_2d}));
}

TEST_P(BinTest, rebin_2d_with_2d_coord) {
  auto table = GetParam();
  auto xy = bin(table, {edges_x_coarse, edges_y_coarse});
  Variable edges_y_2d = makeVariable<double>(Dims{Dim::X, Dim::Y}, Shape{2, 3},
                                             Values{-2, 1, 2, -3, 0, 3});
  xy.coords().set(Dim::Y, edges_y_2d);
  bins_view<DataArray>(xy.data()).coords()[Dim::Y] += 0.5 * units::one;
  EXPECT_THROW(bin(xy, {edges_x_coarse}), except::DimensionError);
  if (table.dims().volume() > 0) {
    EXPECT_NE(bin(xy, {edges_x_coarse, edges_y_coarse}),
              bin(table, {edges_x_coarse, edges_y_coarse}));
    EXPECT_NE(bin(xy, {edges_x, edges_y_coarse}),
              bin(table, {edges_x, edges_y_coarse}));
  }
  table.coords()[Dim::Y] += 0.5 * units::one;
  expect_near(bin(xy, {edges_x_coarse, edges_y_coarse}),
              bin(table, {edges_x_coarse, edges_y_coarse}));
  expect_near(bin(xy, {edges_x, edges_y_coarse}),
              bin(table, {edges_x, edges_y_coarse}));
  // Unchanged outer binning
  EXPECT_EQ(bin(xy, {edges_x_coarse, edges_y_coarse}),
            bin(xy, {edges_y_coarse}));
}

TEST_P(BinTest, rebin_2d_with_2d_attr) {
  auto table = GetParam();
  table.attrs().set(Dim::Y, table.coords().extract(Dim::Y));
  auto xy = bin(table, {edges_x_coarse, edges_y_coarse});
  Variable edges_y_2d = makeVariable<double>(Dims{Dim::X, Dim::Y}, Shape{2, 3},
                                             Values{-2, 1, 2, -3, 0, 3});
  xy.coords().erase(Dim::Y);
  xy.attrs().set(Dim::Y, edges_y_2d);
  bins_view<DataArray>(xy.data()).attrs()[Dim::Y] += 0.5 * units::one;
  EXPECT_THROW(bin(xy, {edges_x_coarse}), except::DimensionError);
  EXPECT_NO_THROW(bin(xy, {edges_x_coarse, edges_y_coarse}));
}

TEST_P(BinTest, rebin_coarse_to_fine_2d) {
  const auto table = GetParam();
  const auto xy_coarse = bin(table, {edges_x_coarse, edges_y_coarse});
  const auto xy = bin(table, {edges_x, edges_y});
  EXPECT_EQ(bin(xy_coarse, {edges_x, edges_y}), xy);
}

TEST_P(BinTest, rebin_fine_to_coarse_2d) {
  const auto table = GetParam();
  const auto xy_coarse = bin(table, {edges_x_coarse, edges_y_coarse});
  const auto xy = bin(table, {edges_x, edges_y});
  expect_near(bin(xy, {edges_x_coarse, edges_y_coarse}), xy_coarse);
}

TEST_P(BinTest, rebin_coarse_to_fine_2d_inner) {
  const auto table = GetParam();
  const auto xy_coarse = bin(table, {edges_x_coarse, edges_y_coarse});
  const auto xy = bin(table, {edges_x_coarse, edges_y});
  expect_near(bin(xy_coarse, {edges_y}), xy);
}

TEST_P(BinTest, rebin_coarse_to_fine_2d_outer) {
  const auto table = GetParam();
  auto xy_coarse = bin(table, {edges_x_coarse, edges_y});
  auto xy = bin(table, {edges_x, edges_y});
  expect_near(bin(xy_coarse, {edges_x}), xy);
  // Y is inside X and needs to be handled by `bin`, but coord is not required.
  xy_coarse.coords().erase(Dim::Y);
  xy.coords().erase(Dim::Y);
  expect_near(bin(xy_coarse, {edges_x}), xy);
}

TEST_P(BinTest, rebin_coarse_to_fine_2d_outer_no_coord) {
  const auto table = GetParam();
  auto xy_coarse = bin(table, {edges_x_coarse, edges_y});
  auto xy = bin(table, {edges_x, edges_y});
  xy_coarse.coords().erase(Dim::X);
  expect_near(bin(xy_coarse, {edges_x}), xy);
}

TEST_P(BinTest, rebin_empty_dim) {
  const auto table = GetParam();
  const auto xy = bin(table, {edges_x, edges_y});
  const auto sx = Slice{Dim::X, 0, 0};
  const auto sy = Slice{Dim::Y, 0, 0};
  EXPECT_EQ(bin(xy.slice(sx), {edges_y_coarse}),
            bin(xy, {edges_y_coarse}).slice(sx));
  EXPECT_EQ(bin(xy.slice(sy), {edges_x_coarse}),
            bin(xy, {edges_x_coarse}).slice(sy));
  EXPECT_EQ(bin(xy.slice(sx).slice(sy), {edges_x_coarse}),
            bin(xy, {edges_x_coarse}).slice(sy));
  EXPECT_EQ(bin(xy.slice(sx).slice(sy), {edges_y_coarse}),
            bin(xy, {edges_y_coarse}).slice(sx));
}

TEST_P(BinTest, group_and_bin) {
  const auto table = GetParam();
  const auto x_group = bin(table, {edges_x}, {groups});
  const auto group = bin(table, {}, {groups});
  EXPECT_EQ(bin(group, {edges_x}, {}), x_group);
}

TEST_P(BinTest, rebin_masked) {
  auto table = GetParam();
  table.setUnit(units::counts); // we want to use `histogram` for comparison
  auto binned = bin(table, {edges_x_coarse});
  binned.masks().set("x-mask", makeVariable<bool>(Dims{Dim::X}, Shape{2},
                                                  Values{false, true}));
  EXPECT_EQ(bins_sum(bin(binned, {edges_x})), histogram(binned, edges_x));
  if (table.dims().volume() > 0) {
    EXPECT_NE(bin(binned, {edges_x}), bin(table, {edges_x}));
    EXPECT_NE(bins_sum(bin(binned, {edges_x})), histogram(table, edges_x));
    binned.masks().erase("x-mask");
    EXPECT_EQ(bin(binned, {edges_x}), bin(table, {edges_x}));
    EXPECT_EQ(bins_sum(bin(binned, {edges_x})), histogram(table, edges_x));
  }
}

TEST_P(BinTest, unrelated_masks_preserved) {
  const auto table = GetParam();
  auto binned = bin(table, {edges_x_coarse});
  auto expected = bin(table, {edges_x});
  const auto mask = makeVariable<bool>(Values{true});
  binned.masks().set("scalar-mask", mask);
  expected.masks().set("scalar-mask", mask);
  EXPECT_EQ(bin(binned, {edges_x}), expected);
}

TEST_P(BinTest, rebinned_meta_data_dropped) {
  const auto table = GetParam();
  // Same *length* but different edge *position*
  Variable edges_x_coarse2 =
      makeVariable<double>(Dims{Dim::X}, Shape{3}, Values{-2, 0, 2});
  Variable edges_y_coarse2 =
      makeVariable<double>(Dims{Dim::Y}, Shape{3}, Values{-2, 0, 2});
  auto xy1 = bin(table, {edges_x_coarse, edges_y_coarse});
  auto xy2 = bin(table, {edges_x_coarse2, edges_y_coarse2});
  expect_near(bin(xy1, {edges_x_coarse2, edges_y_coarse2}), xy2);
  const auto mask_x =
      makeVariable<bool>(Dims{Dim::X}, Shape{2}, Values{false, false});
  xy1.masks().set("x", mask_x);
  xy1.coords().set(Dim("aux1"), mask_x);
  xy1.coords().set(Dim("aux1-edge"), edges_x_coarse);
  xy1.attrs().set(Dim("aux2"), mask_x);
  expect_near(bin(xy1, {edges_x_coarse2, edges_y_coarse2}), xy2);
}

TEST_P(BinTest, bin_by_group) {
  const auto table = GetParam();
  auto binned = bin(table, {}, {groups});
  // Using bin coord (instead of event coord) for binning.
  // Edges giving same grouping as existing => data matches
  auto edges = makeVariable<double>(Dims{Dim("group")}, Shape{6},
                                    Values{-2, -1, 0, 1, 2, 3});
  EXPECT_EQ(bin(binned, {edges}).data(), binned.data());

  // Fewer bins than groups
  edges = makeVariable<double>(Dims{Dim("group")}, Shape{3}, Values{-2, 0, 2});
  EXPECT_NO_THROW(bin(binned, {edges}));
}

TEST_P(BinTest, rebin_various_edges_1d) {
  // Trying to cover potential edge case in the bin sizes setup logic. No assert
  // since in general it is hard to come up with the expected result.
  using units::one;
  std::vector<Variable> edges;
  edges.emplace_back(linspace(-2.0 * one, 1.2 * one, Dim::X, 2));
  edges.emplace_back(linspace(-2.0 * one, 1.2 * one, Dim::X, 4));
  edges.emplace_back(linspace(-2.0 * one, 1.2 * one, Dim::X, 72));
  edges.emplace_back(linspace(-1.23 * one, 1.2 * one, Dim::X, 45));
  edges.emplace_back(linspace(-1.23 * one, 1.1 * one, Dim::X, 45));
  edges.emplace_back(linspace(1.1 * one, 1.2 * one, Dim::X, 128));
  edges.emplace_back(linspace(1.1 * one, 1.101 * one, Dim::X, 128));
  const auto table = GetParam();
  for (const auto &e0 : edges)
    for (const auto &e1 : edges) {
      auto binned = bin(table, {e0});
      const auto x = binned.coords()[Dim::X];
      const auto len = x.dims()[Dim::X];
      binned.coords().set(Dim::X, (0.5 * one) * (x.slice({Dim::X, 0, len - 1}) +
                                                 x.slice({Dim::X, 1, len})));
      bin(binned, {e1});
    }
  for (const auto &e0 : edges)
    for (const auto &e1 : edges)
      bin(bin(table, {e0}), {e1});
}

TEST_P(BinTest, erase_binning_and_bin_along_different_dimension) {
  const auto table = GetParam();
  const auto binned_along_x = bin(table, {edges_x});
  const auto binned_along_y = bin(table, {edges_y});

  const std::vector<Dim> clear_binning_from_dimension = {Dim::X};
  const auto test_output =
      bin(binned_along_x, {edges_y}, {}, clear_binning_from_dimension);
  // Expect result of clearing x binning and adding y binning to be the same
  // as binning the original data along y
  expect_near(test_output, binned_along_y);
}

TEST_P(BinTest, erase_binning_and_rebin_trivial_along_different_dimension) {
  const auto table = GetParam();
  const auto binned_along_x = bin(table, {edges_x, edges_y});
  const auto binned_along_y = bin(table, {edges_y});

  const std::vector<Dim> clear_binning_from_dimension = {Dim::X};
  const auto test_output =
      bin(binned_along_x, {edges_y}, {}, clear_binning_from_dimension);
  // Expect result of clearing x binning and adding y binning to be the same
  // as binning the original data along y
  expect_near(test_output, binned_along_y);
}

TEST_P(BinTest,
       erase_binning_and_rebin_coarse_to_fine_along_different_dimension) {
  const auto table = GetParam();
  const auto binned_along_x = bin(table, {edges_x, edges_y_coarse});
  const auto binned_along_y = bin(table, {edges_y});

  const std::vector<Dim> clear_binning_from_dimension = {Dim::X};
  const auto test_output =
      bin(binned_along_x, {edges_y}, {}, clear_binning_from_dimension);
  // Expect result of clearing x binning and adding y binning to be the same
  // as binning the original data along y
  expect_near(test_output, binned_along_y);
}

TEST_P(BinTest,
       erase_binning_and_rebin_fine_to_coarse_along_different_dimension) {
  const auto table = GetParam();
  const auto binned_along_x = bin(table, {edges_x, edges_y});
  const auto binned_along_y = bin(table, {edges_y_coarse});

  const std::vector<Dim> clear_binning_from_dimension = {Dim::X};
  const auto test_output =
      bin(binned_along_x, {edges_y_coarse}, {}, clear_binning_from_dimension);
  // Expect result of clearing x binning and adding y binning to be the same
  // as binning the original data along y
  expect_near(test_output, binned_along_y, 1e-14, 1e-13);
}

TEST_P(BinTest, error_if_erase_binning_and_try_rebin_along_same_dimension) {
  const auto table = GetParam();
  const auto binned_along_x = bin(table, {edges_x_coarse});

  // Trying to rebin in X but also clear binning from X
  const std::vector<Dim> erase_binning_from_dimension = {Dim::X};
  EXPECT_THROW(bin(binned_along_x, {edges_x}, {}, erase_binning_from_dimension),
               except::DimensionError);
}

TEST(BinTest, twod_not_supported) {
  const Dimensions dims({{Dim::X, 2}, {Dim::Y, 2}});
  const auto data = makeVariable<double>(dims, Values{0, 1, 2, 3});
  const auto x = makeVariable<double>(Dims{Dim::X}, Shape{2}, Values{0.1, 0.2});
  const auto y = makeVariable<double>(Dims{Dim::Y}, Shape{2}, Values{1.1, 1.2});
  const DataArray table(data, {{Dim::X, x}, {Dim::Y, y}});

  const auto edges_x =
      makeVariable<double>(Dims{Dim::X}, Shape{2}, Values{0, 2});
  const auto edges_y =
      makeVariable<double>(Dims{Dim::Y}, Shape{2}, Values{1, 2});

  EXPECT_THROW(bin(table, {edges_x}), except::BinnedDataError);
  EXPECT_THROW(bin(table, {edges_y}), except::BinnedDataError);
}

TEST_P(BinTest, new_dim_existing_coord) {
  const auto table = GetParam();
  auto da = bin(table, {edges_x});
  const auto expected = bin(da, {edges_y});
  // This case arises, e.g., after transform_coords when the input dimension is
  // not renamed. Ensure we do not enter the code branch handling existing
  // binning since this would throw.
  const auto edges = copy(edges_y).rename_dims({{Dim::Y, Dim::X}});
  da.coords().set(Dim::Y, edges);
  EXPECT_EQ(bin(da, {edges_y}), expected);
}

TEST(BinLinspaceTest, event_mapped_to_correct_bin) {
  const auto val10 = makeVariable<double>(Dims{Dim::X}, Shape{2}, Values{1, 0});
  const auto val01 = makeVariable<double>(Dims{Dim::X}, Shape{2}, Values{0, 1});
  const Dimensions dims(Dim::Row, 1);
  const auto data = makeVariable<double>(dims, Values{1.0});
  for (auto step = 1.23546e-6; step < 1e4; step *= 1.08354345) {
    const auto edges = makeVariable<double>(
        Dims{Dim::X}, Shape{3}, Values{1.0 * step, 2.0 * step, 3.0 * step});
    const auto mid = edges.values<double>()[1];
    for (const auto pos :
         {mid, std::nextafter(mid, 0.0), std::nextafter(mid, 1e30)}) {
      const auto x = makeVariable<double>(dims, Values{pos});
      const DataArray da(data, {{Dim::X, x}});
      const auto hist = bins_sum(bin(da, {edges}));
      if (pos < mid) {
        EXPECT_EQ(hist.data(), val10) << step << pos;
      } else {
        EXPECT_EQ(hist.data(), val01) << step << pos;
      }
    }
  }
}

TEST(BinLinspaceTest, event_mapped_to_correct_bin_at_begin) {
  const auto val00 = makeVariable<double>(Dims{Dim::X}, Shape{2}, Values{0, 0});
  const auto val10 = makeVariable<double>(Dims{Dim::X}, Shape{2}, Values{1, 0});
  const Dimensions dims(Dim::Row, 1);
  const auto data = makeVariable<double>(dims, Values{1.0});
  for (auto step = 1.23546e-6; step < 1e4; step *= 1.08354345) {
    const auto edges = makeVariable<double>(
        Dims{Dim::X}, Shape{3}, Values{1.0 * step, 2.0 * step, 3.0 * step});
    const auto begin = edges.values<double>()[0];
    for (const auto pos :
         {begin, std::nextafter(begin, 0.0), std::nextafter(begin, 1e30)}) {
      const auto x = makeVariable<double>(dims, Values{pos});
      const DataArray da(data, {{Dim::X, x}});
      const auto hist = bins_sum(bin(da, {edges}));
      if (pos < begin) {
        EXPECT_EQ(hist.data(), val00) << step << pos;
      } else {
        EXPECT_EQ(hist.data(), val10) << step << pos;
      }
    }
  }
}

TEST(BinLinspaceTest, event_mapped_to_correct_bin_at_end) {
  const auto val00 = makeVariable<double>(Dims{Dim::X}, Shape{2}, Values{0, 0});
  const auto val01 = makeVariable<double>(Dims{Dim::X}, Shape{2}, Values{0, 1});
  const Dimensions dims(Dim::Row, 1);
  const auto data = makeVariable<double>(dims, Values{1.0});
  for (auto step = 1.23546e-6; step < 1e4; step *= 1.08354345) {
    const auto edges = makeVariable<double>(
        Dims{Dim::X}, Shape{3}, Values{1.0 * step, 2.0 * step, 3.0 * step});
    const auto end = edges.values<double>()[2];
    for (const auto pos :
         {end, std::nextafter(end, 0.0), std::nextafter(end, 1e30)}) {
      const auto x = makeVariable<double>(dims, Values{pos});
      const DataArray da(data, {{Dim::X, x}});
      const auto hist = bins_sum(bin(da, {edges}));
      if (pos < end) {
        EXPECT_EQ(hist.data(), val01) << step << pos;
      } else {
        EXPECT_EQ(hist.data(), val00) << step << pos;
      }
    }
  }
}

TEST(BinTest, rebin_2d_squeezed_to_1d) {
  const auto table = make_table(10);
  const auto x =
      makeVariable<double>(Dims{Dim::X}, Shape{5}, Values{-2, -1, 0, 1, 2});
  const auto y = makeVariable<double>(Dims{Dim::Y}, Shape{2}, Values{-2, 2});
  const auto y2 =
      makeVariable<double>(Dims{Dim::Y}, Shape{3}, Values{-2, 1, 2});
  const auto da = squeeze(bin(table, {x, y}), std::nullopt);
  EXPECT_EQ(bin(da, {y}), bin(table, {x, y}));
  EXPECT_EQ(bin(da, {y2}), bin(table, {x, y2}));
}

TEST(BinLinspaceTest, many_events_many_bins) {
  Random rand(0.0, 1.0);
  rand.seed(0);
  const Dimensions dims(Dim::Row, 9000000);
  const auto data = variable::ones(dims, units::one, dtype<double>);
  const auto x = makeVariable<double>(dims, Values(rand(dims.volume())));
  auto da = DataArray(data, {{Dim::X, x}});
  const auto edges =
      linspace(0.0 * units::one, 1.0 * units::one, Dim::X, 70000);
  EXPECT_EQ(sum(bin(da, {edges}).data()), sum(da.data()));
}

<<<<<<< HEAD
TEST(BinEdgeTest, edge_reference_reserved) {
  const auto table = make_table(10);
  const auto x_edges =
      makeVariable<double>(Dims{Dim::X}, Shape{5}, Values{-2, -1, 0, 1, 2});
  const auto binned = bin(table, {x_edges});

  EXPECT_EQ(&binned.coords()[Dim::X].values<double>()[0],
            &x_edges.values<double>()[0]);
}

TEST(BinGroupTest, group_reference_reserved) {
  const auto table = make_table(10);
  const auto x_groups =
      makeVariable<double>(Dims{Dim::X}, Shape{5}, Values{-2, -1, 0, 1, 2});
  const auto binned = bin(table, {}, {x_groups});

  EXPECT_EQ(&binned.coords()[Dim::X].values<double>()[0],
            &x_groups.values<double>()[0]);
=======
TEST(BinTest, noncontiguous_edges) {
  const auto table = make_table(10);
  const auto cont_x =
      makeVariable<double>(Dims{Dim::X}, Shape{3}, Values{-2, 0, 2});
  EXPECT_TRUE(cont_x.stride(Dim::X) == 1);

  const auto x_edges =
      makeVariable<double>(Dims{Dim::X}, Shape{5}, Values{-2, -1, 0, 1, 2});
  const scipp::core::Slice slice(Dim::X, 0, 5, 2);
  const auto non_cont_x = x_edges.slice(slice);
  EXPECT_TRUE(non_cont_x.stride(Dim::X) != 1);

  EXPECT_EQ(bin(table, {non_cont_x}), bin(table, {cont_x}));
}

TEST(BinTest, bin_by_noncontiguous_group) {
  const auto table = make_table(10);

  const auto cont_group =
      makeVariable<double>(Dims{Dim::X}, Shape{3}, Values{-2, 0, 2});
  EXPECT_TRUE(cont_group.stride(Dim::X) == 1);

  const auto group =
      makeVariable<double>(Dims{Dim::X}, Shape{5}, Values{-2, -1, 0, 1, 2});
  const scipp::core::Slice slice(Dim::X, 0, 5, 2);
  const auto non_cont_group = group.slice(slice);
  EXPECT_TRUE(non_cont_group.stride(Dim::X) != 1);

  EXPECT_EQ(bin(table, {}, {non_cont_group}), bin(table, {}, {cont_group}));
}

TEST(BinTest, bin_by_noncontiguous_int_group) {
  auto table = make_table(6);
  const auto z_coord = makeVariable<int64_t>(Dims{table.dim()}, Shape{6},
                                             Values{0, 1, 2, 3, 4, 5});
  table.coords().set(Dim::Z, z_coord);

  const auto cont_group =
      makeVariable<int64_t>(Dims{Dim::Z}, Shape{3}, Values{0, 2, 4});
  EXPECT_TRUE(cont_group.stride(Dim::Z) == 1);

  const scipp::core::Slice slice(Dim::Z, 0, 6, 2);
  const auto group =
      makeVariable<int64_t>(Dims{Dim::Z}, Shape{6}, Values{0, 1, 2, 3, 4, 5});
  const auto non_cont_group = group.slice(slice);
  EXPECT_TRUE(non_cont_group.stride(Dim::Z) != 1);

  EXPECT_EQ(bin(table, {}, {non_cont_group}), bin(table, {}, {cont_group}));
>>>>>>> 4bd5c4c1
}<|MERGE_RESOLUTION|>--- conflicted
+++ resolved
@@ -708,7 +708,6 @@
   EXPECT_EQ(sum(bin(da, {edges}).data()), sum(da.data()));
 }
 
-<<<<<<< HEAD
 TEST(BinEdgeTest, edge_reference_reserved) {
   const auto table = make_table(10);
   const auto x_edges =
@@ -727,7 +726,7 @@
 
   EXPECT_EQ(&binned.coords()[Dim::X].values<double>()[0],
             &x_groups.values<double>()[0]);
-=======
+
 TEST(BinTest, noncontiguous_edges) {
   const auto table = make_table(10);
   const auto cont_x =
@@ -776,5 +775,4 @@
   EXPECT_TRUE(non_cont_group.stride(Dim::Z) != 1);
 
   EXPECT_EQ(bin(table, {}, {non_cont_group}), bin(table, {}, {cont_group}));
->>>>>>> 4bd5c4c1
 }