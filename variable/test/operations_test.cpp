// SPDX-License-Identifier: GPL-3.0-or-later
// Copyright (c) 2020 Scipp contributors (https://github.com/scipp)
#include <gtest/gtest.h>
#include <vector>

#include "fix_typed_test_suite_warnings.h"
#include "test_macros.h"

#include "scipp/core/element/math.h"
#include "scipp/variable/except.h"
#include "scipp/variable/operations.h"
#include "scipp/variable/variable.h"

using namespace scipp;
using namespace scipp::core;
using namespace scipp::variable;

template <typename T>
class VariableScalarOperatorTest : public ::testing::Test {
public:
  Variable variable{makeVariable<T>(Dims{Dim::X}, Shape{1}, Values{10})};
  const T scalar{2};

  T value() const { return this->variable.template values<T>()[0]; }
};

using ScalarTypes = ::testing::Types<double, float, int64_t, int32_t>;
TYPED_TEST_SUITE(VariableScalarOperatorTest, ScalarTypes);

TYPED_TEST(VariableScalarOperatorTest, plus_equals) {
  this->variable += this->scalar * units::one;
  EXPECT_EQ(this->value(), 12);
}

TYPED_TEST(VariableScalarOperatorTest, minus_equals) {
  this->variable -= this->scalar * units::one;
  EXPECT_EQ(this->value(), 8);
}

TYPED_TEST(VariableScalarOperatorTest, times_equals) {
  this->variable *= this->scalar * units::one;
  EXPECT_EQ(this->value(), 20);
}

TYPED_TEST(VariableScalarOperatorTest, divide_equals) {
  this->variable /= this->scalar * units::one;
  EXPECT_EQ(this->value(), 5);
}

TEST(Variable, operator_unary_minus) {
  const auto a =
      makeVariable<double>(Dims{Dim::X}, Shape{2}, units::m, Values{1.1, 2.2});
  const auto expected = makeVariable<double>(Dims{Dim::X}, Shape{2}, units::m,
                                             Values{-1.1, -2.2});
  auto b = -a;
  EXPECT_EQ(b, expected);
}

TEST(VariableView, unary_minus) {
  const auto a =
      makeVariable<double>(Dims{Dim::X}, Shape{2}, units::m, Values{1.1, 2.2});
  const auto expected =
      makeVariable<double>(Dims(), Shape(), units::m, Values{-2.2});
  auto b = -a.slice({Dim::X, 1});
  EXPECT_EQ(b, expected);
}

TEST(Variable, operator_plus_equal) {
  auto a = makeVariable<double>(Dims{Dim::X}, Shape{2}, Values{1.1, 2.2});

  ASSERT_NO_THROW(a += a);
  EXPECT_EQ(a.values<double>()[0], 2.2);
  EXPECT_EQ(a.values<double>()[1], 4.4);
}

TEST(Variable, operator_plus_equal_automatic_broadcast_of_rhs) {
  auto a = makeVariable<double>(Dims{Dim::X}, Shape{2}, Values{1.1, 2.2});

  auto fewer_dimensions = makeVariable<double>(Values{1.0});

  ASSERT_NO_THROW(a += fewer_dimensions);
  EXPECT_EQ(a.values<double>()[0], 2.1);
  EXPECT_EQ(a.values<double>()[1], 3.2);
}

TEST(Variable, operator_plus_equal_transpose) {
  auto a = makeVariable<double>(Dims{Dim::Y, Dim::X}, Shape{3, 2}, units::m,
                                Values{1.0, 2.0, 3.0, 4.0, 5.0, 6.0});
  auto transpose =
      makeVariable<double>(Dims{Dim::X, Dim::Y}, Shape{2, 3}, units::m,
                           Values{1.0, 3.0, 5.0, 2.0, 4.0, 6.0});

  EXPECT_NO_THROW(a += transpose);
  ASSERT_EQ(a, makeVariable<double>(Dims{Dim::Y, Dim::X}, Shape{3, 2}, units::m,
                                    Values{2.0, 4.0, 6.0, 8.0, 10.0, 12.0}));
}

TEST(Variable, operator_plus_equal_different_dimensions) {
  auto a = makeVariable<double>(Dims{Dim::X}, Shape{2}, Values{1.1, 2.2});

  auto different_dimensions =
      makeVariable<double>(Dims{Dim::Y}, Shape{2}, Values{1.1, 2.2});
  EXPECT_THROW_MSG(a += different_dimensions, std::runtime_error,
                   "Expected {{x, 2}} to contain {{y, 2}}.");
}

TEST(Variable, operator_plus_equal_different_unit) {
  auto a = makeVariable<double>(Dims{Dim::X}, Shape{2}, Values{1.1, 2.2});

  auto different_unit(a);
  different_unit.setUnit(units::m);
  EXPECT_THROW(a += different_unit, except::UnitError);
}

TEST(Variable, operator_plus_equal_non_arithmetic_type) {
  auto a = makeVariable<std::string>(Dims{Dim::X}, Shape{1},
                                     Values{std::string("test")});
  EXPECT_THROW(a += a, except::TypeError);
}

TEST(Variable, operator_plus_equal_time_type) {
<<<<<<< HEAD
  std::chrono::nanoseconds ns10;
  ns10 = std::chrono::nanoseconds { 10 };  
  auto a = makeVariable<std::chrono::system_clock::time_point>(Dims{Dim::X}, Shape{1},
                                     Values{std::chrono::system_clock::time_point{ns10}});
  auto a_ref = int64_t(11)*units::ns;
  // this currently fails, needs implementing operators between
  // Variable<time_point> and int_64/32. This will return Variable<int64_t>
  // with units::ns. Or Variable<std::chrono::duration>?
  // a += 1;
  //EXPECT_EQ(a.values<int64_t>()[0], a_ref);
=======
  auto now = std::chrono::system_clock::now();
  auto a = makeVariable<std::chrono::system_clock::time_point>(
      Shape{1}, units::Unit{units::ns}, Values{now});
  const auto copy(a);
  EXPECT_THROW(a += float(1.0) * units::ns, except::TypeError);
  EXPECT_NO_THROW(a += int64_t(1) * units::ns);
  EXPECT_NE(a, copy);
>>>>>>> 86f8b0af
}

TEST(Variable, operator_plus_equal_different_variables_different_element_type) {
  auto a = makeVariable<double>(Dims{Dim::X}, Shape{1}, Values{1.0});
  auto b = makeVariable<int64_t>(Dims{Dim::X}, Shape{1}, Values{2});
  EXPECT_THROW(a += b, except::TypeError);
}

TEST(Variable, operator_plus_equal_different_variables_same_element_type) {
  auto a = makeVariable<double>(Dims{Dim::X}, Shape{1}, Values{1.0});
  auto b = makeVariable<double>(Dims{Dim::X}, Shape{1}, Values{2.0});
  EXPECT_NO_THROW(a += b);
  EXPECT_EQ(a.values<double>()[0], 3.0);
}

TEST(Variable, operator_plus_equal_scalar) {
  auto a = makeVariable<double>(Dims{Dim::X}, Shape{2}, Values{1.1, 2.2});

  EXPECT_NO_THROW(a += 1.0 * units::one);
  EXPECT_EQ(a.values<double>()[0], 2.1);
  EXPECT_EQ(a.values<double>()[1], 3.2);
}

TEST(Variable, operator_plus_equal_custom_type) {
  auto a = makeVariable<float>(Dims{Dim::X}, Shape{2}, Values{1.1f, 2.2f});

  EXPECT_NO_THROW(a += a);
  EXPECT_EQ(a.values<float>()[0], 2.2f);
  EXPECT_EQ(a.values<float>()[1], 4.4f);
}

TEST(Variable, operator_plus) {
  auto a = makeVariable<double>(Dims{Dim::X}, Shape{2}, Values{1.0, 2.0},
                                Variances{3.0, 4.0});
  auto b = makeVariable<event_list<float>>(Dims{Dim::Y}, Shape{2});
  auto b_ = b.values<event_list<float>>();
  b_[0] = {0.1, 0.2};
  b_[1] = {0.3};

  auto sum = a + b;

  auto expected = makeVariable<event_list<double>>(
      Dimensions{{Dim::X, 2}, {Dim::Y, 2}}, Variances{}, Values{});
  auto vals = expected.values<event_list<double>>();
  vals[0] = {1.0 + 0.1f, 1.0 + 0.2f};
  vals[1] = {1.0 + 0.3f};
  vals[2] = {2.0 + 0.1f, 2.0 + 0.2f};
  vals[3] = {2.0 + 0.3f};
  auto vars = expected.variances<event_list<double>>();
  vars[0] = {3.0, 3.0};
  vars[1] = {3.0};
  vars[2] = {4.0, 4.0};
  vars[3] = {4.0};
  EXPECT_EQ(sum, expected);
}

TEST(Variable, operator_plus_unit_fail) {
  auto a = makeVariable<double>(Dims{Dim::X}, Shape{2}, Values{1.0, 2.0},
                                Variances{3.0, 4.0});
  a.setUnit(units::m);
  auto b = makeVariable<double>(Dims{Dim::X}, Shape{2}, Values{1.0, 2.0},
                                Variances{3.0, 4.0});
  b.setUnit(units::s);
  ASSERT_ANY_THROW(a + b);
  b.setUnit(units::m);
  ASSERT_NO_THROW(a + b);
}

TEST(Variable, operator_plus_eigen_type) {
  const auto var = makeVariable<Eigen::Vector3d>(
      Dims{Dim::X}, Shape{2},
      Values{Eigen::Vector3d{1.0, 2.0, 3.0}, Eigen::Vector3d{0.1, 0.2, 0.3}});
  const auto expected = makeVariable<Eigen::Vector3d>(
      Dims(), Shape(), Values{Eigen::Vector3d{1.1, 2.2, 3.3}});

  const auto result = var.slice({Dim::X, 0}) + var.slice({Dim::X, 1});

  EXPECT_EQ(result, expected);
}

TEST(EventsVariable, operator_plus) {
  auto events = makeVariable<event_list<double>>(Dims{Dim::Y}, Shape{2});
  auto events_ = events.values<event_list<double>>();
  events_[0] = {1, 2, 3};
  events_[1] = {4};
  auto dense = makeVariable<double>(Dims{Dim::Y}, Shape{2}, Values{1.5, 0.5});

  events += dense;

  EXPECT_TRUE(equals(events_[0], {2.5, 3.5, 4.5}));
  EXPECT_TRUE(equals(events_[1], {4.5}));
}

TEST(Variable, operator_times_equal) {
  auto a =
      makeVariable<double>(Dims{Dim::X}, Shape{2}, units::m, Values{2.0, 3.0});

  EXPECT_EQ(a.unit(), units::m);
  EXPECT_NO_THROW(a *= a);
  EXPECT_EQ(a.values<double>()[0], 4.0);
  EXPECT_EQ(a.values<double>()[1], 9.0);
  EXPECT_EQ(a.unit(), units::m * units::m);
}

TEST(Variable, operator_times_equal_scalar) {
  auto a =
      makeVariable<double>(Dims{Dim::X}, Shape{2}, units::m, Values{2.0, 3.0});

  EXPECT_EQ(a.unit(), units::m);
  EXPECT_NO_THROW(a *= 2.0 * units::one);
  EXPECT_EQ(a.values<double>()[0], 4.0);
  EXPECT_EQ(a.values<double>()[1], 6.0);
  EXPECT_EQ(a.unit(), units::m);
}

TEST(Variable, operator_times_equal_unit_fail_integrity) {
  auto a =
      makeVariable<double>(Dims{Dim::X}, Shape{2},
                           units::Unit(units::m * units::m), Values{2.0, 3.0});
  const auto expected(a);

  // This test relies on m^4 being an unsupported unit.
  ASSERT_THROW(a *= a, std::runtime_error);
  EXPECT_EQ(a, expected);
}

TEST(Variable, operator_binary_equal_data_fail_unit_integrity) {
  auto a = makeVariable<event_list<float>>(Dims{Dim::Y}, Shape{2});
  auto a_ = a.values<event_list<float>>();
  auto b(a);
  a_[0] = {0.1, 0.2};
  a_[1] = {0.3};
  b.setUnit(units::m);
  auto expected(a);

  ASSERT_THROW(a *= b, except::SizeError);
  EXPECT_EQ(a, expected);
  ASSERT_THROW(a /= b, except::SizeError);
  EXPECT_EQ(a, expected);
}

TEST(Variable, operator_binary_equal_data_fail_data_integrity) {
  auto a = makeVariable<event_list<float>>(Dims{Dim::Y}, Shape{2});
  auto a_ = a.values<event_list<float>>();
  a_[0] = {0.1, 0.2};
  auto b(a);
  a_[1] = {0.3};
  b.setUnit(units::m);
  auto expected(a);

  ASSERT_THROW(a *= b, except::SizeError);
  EXPECT_EQ(a, expected);
  ASSERT_THROW(a /= b, except::SizeError);
  EXPECT_EQ(a, expected);
}

TEST(Variable, operator_binary_equal_with_variances_data_fail_data_integrity) {
  auto a = makeVariable<event_list<float>>(Dimensions{{Dim::Y, 2}}, Values{},
                                           Variances{});
  auto a_ = a.values<event_list<float>>();
  auto a_vars = a.variances<event_list<float>>();
  a_[0] = {0.1, 0.2};
  a_vars[0] = {0.1, 0.2};
  auto b(a);
  a_[1] = {0.3};
  a_vars[1] = {0.3};
  b.setUnit(units::m);
  auto expected(a);

  // Length mismatch of second events item
  ASSERT_THROW(a *= b, except::SizeError);
  EXPECT_EQ(a, expected);
  ASSERT_THROW(a /= b, except::SizeError);
  EXPECT_EQ(a, expected);

  b = a;
  b.setUnit(units::m);
  a_vars[1].clear();
  expected = a;

  // Length mismatch between values and variances
  ASSERT_THROW(a *= b, except::SizeError);
  EXPECT_EQ(a, expected);
  ASSERT_THROW(a /= b, except::SizeError);
  EXPECT_EQ(a, expected);
}

TEST(Variable, operator_times_equal_slice_unit_fail_integrity) {
  auto a = makeVariable<event_list<float>>(Dims{Dim::Y}, Shape{2});
  auto a_ = a.values<event_list<float>>();
  a_[0] = {0.1, 0.2};
  a_[1] = {0.3};
  auto b(a);
  b.setUnit(units::m);
  auto expected(a);

  ASSERT_THROW(a.slice({Dim::Y, 0}) *= b.slice({Dim::Y, 0}), except::UnitError);
  EXPECT_EQ(a, expected);
}

TEST(Variable, operator_times_can_broadcast) {
  auto a = makeVariable<double>(Dims{Dim::X}, Shape{2}, Values{0.5, 1.5});
  auto b = makeVariable<double>(Dims{Dim::Y}, Shape{2}, Values{2.0, 3.0});

  auto ab = a * b;
  auto reference = makeVariable<double>(Dims{Dim::X, Dim::Y}, Shape{2, 2},
                                        Values{1.0, 1.5, 3.0, 4.5});
  EXPECT_EQ(ab, reference);
}

TEST(Variable, operator_divide_equal) {
  auto a = makeVariable<double>(Dims{Dim::X}, Shape{2}, Values{2.0, 3.0});
  auto b = makeVariable<double>(Values{2.0});
  b.setUnit(units::m);

  EXPECT_NO_THROW(a /= b);
  EXPECT_EQ(a.values<double>()[0], 1.0);
  EXPECT_EQ(a.values<double>()[1], 1.5);
  EXPECT_EQ(a.unit(), units::one / units::m);
}

TEST(Variable, operator_divide_equal_self) {
  auto a =
      makeVariable<double>(Dims{Dim::X}, Shape{2}, units::m, Values{2.0, 3.0});

  EXPECT_EQ(a.unit(), units::m);
  EXPECT_NO_THROW(a /= a);
  EXPECT_EQ(a.values<double>()[0], 1.0);
  EXPECT_EQ(a.values<double>()[1], 1.0);
  EXPECT_EQ(a.unit(), units::one);
}

TEST(Variable, operator_divide_equal_scalar) {
  auto a =
      makeVariable<double>(Dims{Dim::X}, Shape{2}, units::m, Values{2.0, 4.0});

  EXPECT_EQ(a.unit(), units::m);
  EXPECT_NO_THROW(a /= 2.0 * units::one);
  EXPECT_EQ(a.values<double>()[0], 1.0);
  EXPECT_EQ(a.values<double>()[1], 2.0);
  EXPECT_EQ(a.unit(), units::m);
}

TEST(Variable, operator_divide_scalar_double) {
  const auto a =
      makeVariable<double>(Dims{Dim::X}, Shape{2}, units::m, Values{2.0, 4.0});
  const auto result = 1.111 * units::one / a;
  EXPECT_EQ(result.values<double>()[0], 1.111 / 2.0);
  EXPECT_EQ(result.values<double>()[1], 1.111 / 4.0);
  EXPECT_EQ(result.unit(), units::one / units::m);
}

TEST(Variable, operator_divide_scalar_float) {
  const auto a =
      makeVariable<float>(Dims{Dim::X}, Shape{2}, units::m, Values{2.0, 4.0});
  const auto result = 1.111f * units::one / a;
  EXPECT_EQ(result.values<float>()[0], 1.111f / 2.0f);
  EXPECT_EQ(result.values<float>()[1], 1.111f / 4.0f);
  EXPECT_EQ(result.unit(), units::one / units::m);
}

TEST(Variable, operator_allowed_types) {
  auto i32 = makeVariable<int32_t>(Values{10});
  auto i64 = makeVariable<int64_t>(Values{10});
  auto f = makeVariable<float>(Values{0.5f});
  auto d = makeVariable<double>(Values{0.5});

  /* Can operate on higher precision from lower precision */
  EXPECT_NO_THROW(i64 += i32);
  EXPECT_NO_THROW(d += f);

  /* Can not operate on lower precision from higher precision */
  EXPECT_ANY_THROW(i32 += i64);
  EXPECT_ANY_THROW(f += d);

  /* Expect promotion to double if one parameter is double */
  EXPECT_EQ(dtype<double>, (f + d).dtype());
  EXPECT_EQ(dtype<double>, (d + f).dtype());
}

TEST(Variable, concatenate) {
  Dimensions dims(Dim::Tof, 1);
  auto a = makeVariable<double>(Dimensions(dims), Values{1.0});
  auto b = makeVariable<double>(Dimensions(dims), Values{2.0});
  a.setUnit(units::m);
  b.setUnit(units::m);
  auto ab = concatenate(a, b, Dim::Tof);
  ASSERT_EQ(ab.dims().volume(), 2);
  EXPECT_EQ(ab.unit(), units::m);
  const auto &data = ab.values<double>();
  EXPECT_EQ(data[0], 1.0);
  EXPECT_EQ(data[1], 2.0);
  auto ba = concatenate(b, a, Dim::Tof);
  const auto abba = concatenate(ab, ba, Dim::Q);
  ASSERT_EQ(abba.dims().volume(), 4);
  EXPECT_EQ(abba.dims().shape().size(), 2);
  const auto &data2 = abba.values<double>();
  EXPECT_EQ(data2[0], 1.0);
  EXPECT_EQ(data2[1], 2.0);
  EXPECT_EQ(data2[2], 2.0);
  EXPECT_EQ(data2[3], 1.0);
  const auto ababbaba = concatenate(abba, abba, Dim::Tof);
  ASSERT_EQ(ababbaba.dims().volume(), 8);
  const auto &data3 = ababbaba.values<double>();
  EXPECT_EQ(data3[0], 1.0);
  EXPECT_EQ(data3[1], 2.0);
  EXPECT_EQ(data3[2], 1.0);
  EXPECT_EQ(data3[3], 2.0);
  EXPECT_EQ(data3[4], 2.0);
  EXPECT_EQ(data3[5], 1.0);
  EXPECT_EQ(data3[6], 2.0);
  EXPECT_EQ(data3[7], 1.0);
  const auto abbaabba = concatenate(abba, abba, Dim::Q);
  ASSERT_EQ(abbaabba.dims().volume(), 8);
  const auto &data4 = abbaabba.values<double>();
  EXPECT_EQ(data4[0], 1.0);
  EXPECT_EQ(data4[1], 2.0);
  EXPECT_EQ(data4[2], 2.0);
  EXPECT_EQ(data4[3], 1.0);
  EXPECT_EQ(data4[4], 1.0);
  EXPECT_EQ(data4[5], 2.0);
  EXPECT_EQ(data4[6], 2.0);
  EXPECT_EQ(data4[7], 1.0);
}

TEST(Variable, concatenate_volume_with_slice) {
  auto a = makeVariable<double>(Dims{Dim::X}, Shape{1}, Values{1.0});
  auto aa = concatenate(a, a, Dim::X);
  EXPECT_NO_THROW(concatenate(aa, a, Dim::X));
}

TEST(Variable, concatenate_slice_with_volume) {
  auto a = makeVariable<double>(Dims{Dim::X}, Shape{1}, Values{1.0});
  auto aa = concatenate(a, a, Dim::X);
  EXPECT_NO_THROW(concatenate(a, aa, Dim::X));
}

TEST(Variable, concatenate_fail) {
  Dimensions dims(Dim::Tof, 1);
  auto a = makeVariable<double>(Dimensions(dims), Values{1.0});
  auto b = makeVariable<double>(Dimensions(dims), Values{2.0});
  auto c = makeVariable<float>(Dimensions(dims), Values{2.0});
  EXPECT_THROW_MSG(concatenate(a, c, Dim::Tof), std::runtime_error,
                   "Cannot concatenate Variables: Data types do not match.");
  auto aa = concatenate(a, a, Dim::Tof);
  EXPECT_THROW_MSG(
      concatenate(a, aa, Dim::Q), std::runtime_error,
      "Cannot concatenate Variables: Dimension extents do not match.");
}

TEST(Variable, concatenate_unit_fail) {
  Dimensions dims(Dim::X, 1);
  auto a = makeVariable<double>(Dimensions(dims), Values{1.0});
  auto b(a);
  EXPECT_NO_THROW(concatenate(a, b, Dim::X));
  a.setUnit(units::m);
  EXPECT_THROW_MSG(concatenate(a, b, Dim::X), std::runtime_error,
                   "Cannot concatenate Variables: Units do not match.");
  b.setUnit(units::m);
  EXPECT_NO_THROW(concatenate(a, b, Dim::X));
}

TEST(EventsVariable, concatenate) {
  const auto a = makeVariable<event_list<double>>(Dims{Dim::Y}, Shape{2},
                                                  Values{}, Variances{});
  const auto b = makeVariable<event_list<double>>(Dims{Dim::Y}, Shape{3},
                                                  Values{}, Variances{});
  auto var = concatenate(a, b, Dim::Y);
  EXPECT_EQ(var, makeVariable<event_list<double>>(Dims{Dim::Y}, Shape{5},
                                                  Values{}, Variances{}));
}

TEST(Variable, sum) {
  const auto var = makeVariable<double>(Dims{Dim::Y, Dim::X}, Shape{2, 2},
                                        units::m, Values{1.0, 2.0, 3.0, 4.0});
  const auto expectedX =
      makeVariable<double>(Dims{Dim::Y}, Shape{2}, units::m, Values{3.0, 7.0});
  const auto expectedY =
      makeVariable<double>(Dims{Dim::X}, Shape{2}, units::m, Values{4.0, 6.0});
  EXPECT_EQ(sum(var, Dim::X), expectedX);
  EXPECT_EQ(sum(var, Dim::Y), expectedY);
}

TEST(Variable, sum_in_place) {
  const auto var = makeVariable<double>(Dims{Dim::Y, Dim::X}, Shape{2, 2},
                                        units::m, Values{1.0, 2.0, 3.0, 4.0});

  auto out =
      makeVariable<double>(Dims{Dim::Y}, Shape{2}, units::Unit{units::m});
  auto view = sum(var, Dim::X, out);

  const auto expected =
      makeVariable<double>(Dims{Dim::Y}, Shape{2}, units::m, Values{3.0, 7.0});

  EXPECT_EQ(out, expected);
  EXPECT_EQ(view, out);
  EXPECT_EQ(view.underlying(), out);
}

TEST(Variable, sum_in_place_bool) {
  const auto var = makeVariable<bool>(Dims{Dim::Y, Dim::X}, Shape{2, 2},
                                      Values{true, false, true, true});

  auto out = makeVariable<int64_t>(Dims{Dim::Y}, Shape{2});
  auto view = sum(var, Dim::X, out);

  const auto expected =
      makeVariable<int64_t>(Dims{Dim::Y}, Shape{2}, Values{1, 2});

  EXPECT_EQ(out, expected);
  EXPECT_EQ(view, out);
  EXPECT_EQ(view.underlying(), out);
}

TEST(Variable, sum_in_place_bool_incorrect_out_type) {
  const auto var = makeVariable<bool>(Dims{Dim::Y, Dim::X}, Shape{2, 2},
                                      Values{true, false, true, true});
  auto out = makeVariable<float>(Dims{Dim::Y}, Shape{2});
  EXPECT_THROW(sum(var, Dim::X, out), except::UnitError);
}

TEST(VariableConstView, sum) {
  const auto var =
      makeVariable<float>(Dims{Dim::X}, Shape{4}, Values{1.0, 2.0, 3.0, 4.0});
  EXPECT_EQ(sum(var.slice({Dim::X, 0, 2}), Dim::X),
            makeVariable<float>(Values{3}));
}

TEST(Variable, abs) {
  const auto f64 = makeVariable<double>(Values{-1.23});
  EXPECT_EQ(abs(f64), makeVariable<double>(Values{element::abs(-1.23)}));
  const auto f32 = makeVariable<float>(Values{-1.23456789});
  EXPECT_EQ(abs(f32), makeVariable<float>(Values{element::abs(-1.23456789f)}));
}

TEST(Variable, abs_move) {
  auto var = makeVariable<double>(Values{-1.23});
  const auto ptr = var.values<double>().data();
  auto out = abs(std::move(var));
  EXPECT_EQ(out, makeVariable<double>(Values{element::abs(-1.23)}));
  EXPECT_EQ(out.values<double>().data(), ptr);
}

TEST(Variable, abs_out_arg) {
  auto x = makeVariable<double>(Dims{Dim::X}, Shape{2}, Values{-1.23, 0.0});
  auto out = x.slice({Dim::X, 1});
  auto view = abs(x.slice({Dim::X, 0}), out);

  EXPECT_EQ(x, makeVariable<double>(Dims{Dim::X}, Shape{2},
                                    Values{-1.23, element::abs(-1.23)}));
  EXPECT_EQ(view, out);
  EXPECT_EQ(view.underlying(), x);
}

TEST(Variable, norm_of_vector) {
  Eigen::Vector3d v1(1, 0, -1);
  Eigen::Vector3d v2(1, 1, 0);
  Eigen::Vector3d v3(0, 0, -2);
  auto reference = makeVariable<double>(
      Dims{Dim::X}, Shape{3}, units::m,
      Values{element::norm(v1), element::norm(v2), element::norm(v3)});
  auto var = makeVariable<Eigen::Vector3d>(Dims{Dim::X}, Shape{3}, units::m,
                                           Values{v1, v2, v3});
  EXPECT_EQ(norm(var), reference);
}

TEST(Variable, sqrt) {
  const auto f64 = makeVariable<double>(Values{1.23});
  EXPECT_EQ(sqrt(f64), makeVariable<double>(Values{element::sqrt(1.23)}));
  const auto f32 = makeVariable<float>(Values{1.23456789});
  EXPECT_EQ(sqrt(f32), makeVariable<float>(Values{element::sqrt(1.23456789f)}));
}

TEST(Variable, sqrt_move) {
  auto var = makeVariable<double>(Values{1.23});
  const auto ptr = var.values<double>().data();
  auto out = sqrt(std::move(var));
  EXPECT_EQ(out, makeVariable<double>(Values{element::sqrt(1.23)}));
  EXPECT_EQ(out.values<double>().data(), ptr);
}

TEST(Variable, sqrt_out_arg) {
  auto x = makeVariable<double>(Dims{Dim::X}, Shape{2}, Values{1.23, 0.0});
  auto out = x.slice({Dim::X, 1});
  auto view = sqrt(x.slice({Dim::X, 0}), out);

  EXPECT_EQ(x, makeVariable<double>(Dims{Dim::X}, Shape{2},
                                    Values{1.23, element::sqrt(1.23)}));
  EXPECT_EQ(view, out);
  EXPECT_EQ(view.underlying(), x);
}

TEST(Variable, dot_of_vector) {
  Eigen::Vector3d v1(1.1, 2.2, 3.3);
  Eigen::Vector3d v2(-4.4, -5.5, -6.6);
  Eigen::Vector3d v3(0, 0, 0);
  auto reference = makeVariable<double>(
      Dims{Dim::X}, Shape{3}, units::Unit(units::m) * units::Unit(units::m),
      Values{element::dot(v1, v1), element::dot(v2, v2), element::dot(v3, v3)});
  auto var = makeVariable<Eigen::Vector3d>(
      Dims{Dim::X}, Shape{3}, units::Unit(units::m), Values{v1, v2, v3});
  EXPECT_EQ(dot(var, var), reference);
}

TEST(Variable, reciprocal) {
  auto var1 = makeVariable<double>(Values{2});
  auto var2 = makeVariable<double>(Values{0.5});
  ASSERT_EQ(reciprocal(var1), var2);
  var1 = makeVariable<double>(Values{2}, Variances{1});
  var2 = makeVariable<double>(Values{0.5}, Variances{0.0625});
  ASSERT_EQ(reciprocal(var1), var2);
}

TEST(Variable, reciprocal_move) {
  auto var = makeVariable<double>(Values{4});
  const auto ptr = var.values<double>().data();
  auto out = reciprocal(std::move(var));
  EXPECT_EQ(out, makeVariable<double>(Values{0.25}));
  EXPECT_EQ(out.values<double>().data(), ptr);
}

TEST(Variable, resiprocal_out_arg_full_in_place) {
  auto var =
      makeVariable<double>(Dims{Dim::X}, Shape{3}, units::m, Values{1, 4, 9});
  auto view = reciprocal(var, var);
  EXPECT_EQ(var, makeVariable<double>(Dims{Dim::X}, Shape{3},
                                      units::Unit(units::one / units::m),
                                      Values{1., 1. / 4., 1. / 9.}));
  EXPECT_EQ(view, var);
  EXPECT_EQ(view.underlying(), var);
}

TEST(Variable, reciprocal_out_arg_partial) {
  const auto var =
      makeVariable<double>(Dims{Dim::X}, Shape{3}, units::m, Values{1, 4, 9});
  auto out = makeVariable<double>(Dims{Dim::X}, Shape{2}, units::m);
  auto view = reciprocal(var.slice({Dim::X, 1, 3}), out);
  EXPECT_EQ(out, makeVariable<double>(Dims{Dim::X}, Shape{2},
                                      units::Unit(units::one / units::m),
                                      Values{1. / 4., 1. / 9.}));
  EXPECT_EQ(view, out);
  EXPECT_EQ(view.underlying(), out);
}

TEST(VariableView, minus_equals_failures) {
  auto var = makeVariable<double>(Dims{Dim::X, Dim::Y}, Shape{2, 2},
                                  Values{1.0, 2.0, 3.0, 4.0});

  EXPECT_THROW_MSG(var -= var.slice({Dim::X, 0, 1}), std::runtime_error,
                   "Expected {{x, 2}, {y, 2}} to contain {{x, 1}, {y, 2}}.");
}

TEST(VariableView, self_overlapping_view_operation) {
  auto var = makeVariable<double>(Dims{Dim::Y, Dim::X}, Shape{2, 2},
                                  Values{1.0, 2.0, 3.0, 4.0});

  var -= var.slice({Dim::Y, 0});
  const auto data = var.values<double>();
  EXPECT_EQ(data[0], 0.0);
  EXPECT_EQ(data[1], 0.0);
  // This is the critical part: After subtracting for y=0 the view points to
  // data containing 0.0, so subsequently the subtraction would have no effect
  // if self-overlap was not taken into account by the implementation.
  EXPECT_EQ(data[2], 2.0);
  EXPECT_EQ(data[3], 2.0);
}

TEST(VariableView, minus_equals_slice_const_outer) {
  auto var = makeVariable<double>(Dims{Dim::Y, Dim::X}, Shape{2, 2},
                                  Values{1.0, 2.0, 3.0, 4.0});
  const auto copy(var);

  var -= copy.slice({Dim::Y, 0});
  const auto data = var.values<double>();
  EXPECT_EQ(data[0], 0.0);
  EXPECT_EQ(data[1], 0.0);
  EXPECT_EQ(data[2], 2.0);
  EXPECT_EQ(data[3], 2.0);
  var -= copy.slice({Dim::Y, 1});
  EXPECT_EQ(data[0], -3.0);
  EXPECT_EQ(data[1], -4.0);
  EXPECT_EQ(data[2], -1.0);
  EXPECT_EQ(data[3], -2.0);
}

TEST(VariableView, minus_equals_slice_outer) {
  auto var = makeVariable<double>(Dims{Dim::Y, Dim::X}, Shape{2, 2},
                                  Values{1.0, 2.0, 3.0, 4.0});
  auto copy(var);

  var -= copy.slice({Dim::Y, 0});
  const auto data = var.values<double>();
  EXPECT_EQ(data[0], 0.0);
  EXPECT_EQ(data[1], 0.0);
  EXPECT_EQ(data[2], 2.0);
  EXPECT_EQ(data[3], 2.0);
  var -= copy.slice({Dim::Y, 1});
  EXPECT_EQ(data[0], -3.0);
  EXPECT_EQ(data[1], -4.0);
  EXPECT_EQ(data[2], -1.0);
  EXPECT_EQ(data[3], -2.0);
}

TEST(VariableView, minus_equals_slice_inner) {
  auto var = makeVariable<double>(Dims{Dim::Y, Dim::X}, Shape{2, 2},
                                  Values{1.0, 2.0, 3.0, 4.0});
  auto copy(var);

  var -= copy.slice({Dim::X, 0});
  const auto data = var.values<double>();
  EXPECT_EQ(data[0], 0.0);
  EXPECT_EQ(data[1], 1.0);
  EXPECT_EQ(data[2], 0.0);
  EXPECT_EQ(data[3], 1.0);
  var -= copy.slice({Dim::X, 1});
  EXPECT_EQ(data[0], -2.0);
  EXPECT_EQ(data[1], -1.0);
  EXPECT_EQ(data[2], -4.0);
  EXPECT_EQ(data[3], -3.0);
}

TEST(VariableView, minus_equals_slice_of_slice) {
  auto var = makeVariable<double>(Dims{Dim::Y, Dim::X}, Shape{2, 2},
                                  Values{1.0, 2.0, 3.0, 4.0});
  auto copy(var);

  var -= copy.slice({Dim::X, 1}).slice({Dim::Y, 1});
  const auto data = var.values<double>();
  EXPECT_EQ(data[0], -3.0);
  EXPECT_EQ(data[1], -2.0);
  EXPECT_EQ(data[2], -1.0);
  EXPECT_EQ(data[3], 0.0);
}

TEST(VariableView, minus_equals_nontrivial_slices) {
  auto source = makeVariable<double>(
      Dims{Dim::Y, Dim::X}, Shape{3, 3},
      Values{11.0, 12.0, 13.0, 21.0, 22.0, 23.0, 31.0, 32.0, 33.0});
  {
    auto target = makeVariable<double>(Dims{Dim::Y, Dim::X}, Shape{2, 2});
    target -= source.slice({Dim::X, 0, 2}).slice({Dim::Y, 0, 2});
    const auto data = target.values<double>();
    EXPECT_EQ(data[0], -11.0);
    EXPECT_EQ(data[1], -12.0);
    EXPECT_EQ(data[2], -21.0);
    EXPECT_EQ(data[3], -22.0);
  }
  {
    auto target = makeVariable<double>(Dims{Dim::Y, Dim::X}, Shape{2, 2});
    target -= source.slice({Dim::X, 1, 3}).slice({Dim::Y, 0, 2});
    const auto data = target.values<double>();
    EXPECT_EQ(data[0], -12.0);
    EXPECT_EQ(data[1], -13.0);
    EXPECT_EQ(data[2], -22.0);
    EXPECT_EQ(data[3], -23.0);
  }
  {
    auto target = makeVariable<double>(Dims{Dim::Y, Dim::X}, Shape{2, 2});
    target -= source.slice({Dim::X, 0, 2}).slice({Dim::Y, 1, 3});
    const auto data = target.values<double>();
    EXPECT_EQ(data[0], -21.0);
    EXPECT_EQ(data[1], -22.0);
    EXPECT_EQ(data[2], -31.0);
    EXPECT_EQ(data[3], -32.0);
  }
  {
    auto target = makeVariable<double>(Dims{Dim::Y, Dim::X}, Shape{2, 2});
    target -= source.slice({Dim::X, 1, 3}).slice({Dim::Y, 1, 3});
    const auto data = target.values<double>();
    EXPECT_EQ(data[0], -22.0);
    EXPECT_EQ(data[1], -23.0);
    EXPECT_EQ(data[2], -32.0);
    EXPECT_EQ(data[3], -33.0);
  }
}

TEST(VariableView, slice_inner_minus_equals) {
  auto var = makeVariable<double>(Dims{Dim::Y, Dim::X}, Shape{2, 2},
                                  Values{1.0, 2.0, 3.0, 4.0});

  var.slice({Dim::X, 0}) -= var.slice({Dim::X, 1});
  const auto data = var.values<double>();
  EXPECT_EQ(data[0], -1.0);
  EXPECT_EQ(data[1], 2.0);
  EXPECT_EQ(data[2], -1.0);
  EXPECT_EQ(data[3], 4.0);
}

TEST(VariableView, slice_outer_minus_equals) {
  auto var = makeVariable<double>(Dims{Dim::Y, Dim::X}, Shape{2, 2},
                                  Values{1.0, 2.0, 3.0, 4.0});

  var.slice({Dim::Y, 0}) -= var.slice({Dim::Y, 1});
  const auto data = var.values<double>();
  EXPECT_EQ(data[0], -2.0);
  EXPECT_EQ(data[1], -2.0);
  EXPECT_EQ(data[2], 3.0);
  EXPECT_EQ(data[3], 4.0);
}

TEST(VariableView, nontrivial_slice_minus_equals) {
  {
    auto target = makeVariable<double>(Dims{Dim::Y, Dim::X}, Shape{3, 3});
    auto source = makeVariable<double>(Dims{Dim::Y, Dim::X}, Shape{2, 2},
                                       Values{11.0, 12.0, 21.0, 22.0});
    target.slice({Dim::X, 0, 2}).slice({Dim::Y, 0, 2}) -= source;
    const auto data = target.values<double>();
    EXPECT_EQ(data[0], -11.0);
    EXPECT_EQ(data[1], -12.0);
    EXPECT_EQ(data[2], 0.0);
    EXPECT_EQ(data[3], -21.0);
    EXPECT_EQ(data[4], -22.0);
    EXPECT_EQ(data[5], 0.0);
    EXPECT_EQ(data[6], 0.0);
    EXPECT_EQ(data[7], 0.0);
    EXPECT_EQ(data[8], 0.0);
  }
  {
    auto target = makeVariable<double>(Dims{Dim::Y, Dim::X}, Shape{3, 3});
    auto source = makeVariable<double>(Dims{Dim::Y, Dim::X}, Shape{2, 2},
                                       Values{11.0, 12.0, 21.0, 22.0});
    target.slice({Dim::X, 1, 3}).slice({Dim::Y, 0, 2}) -= source;
    const auto data = target.values<double>();
    EXPECT_EQ(data[0], 0.0);
    EXPECT_EQ(data[1], -11.0);
    EXPECT_EQ(data[2], -12.0);
    EXPECT_EQ(data[3], 0.0);
    EXPECT_EQ(data[4], -21.0);
    EXPECT_EQ(data[5], -22.0);
    EXPECT_EQ(data[6], 0.0);
    EXPECT_EQ(data[7], 0.0);
    EXPECT_EQ(data[8], 0.0);
  }
  {
    auto target = makeVariable<double>(Dims{Dim::Y, Dim::X}, Shape{3, 3});
    auto source = makeVariable<double>(Dims{Dim::Y, Dim::X}, Shape{2, 2},
                                       Values{11.0, 12.0, 21.0, 22.0});
    target.slice({Dim::X, 0, 2}).slice({Dim::Y, 1, 3}) -= source;
    const auto data = target.values<double>();
    EXPECT_EQ(data[0], 0.0);
    EXPECT_EQ(data[1], 0.0);
    EXPECT_EQ(data[2], 0.0);
    EXPECT_EQ(data[3], -11.0);
    EXPECT_EQ(data[4], -12.0);
    EXPECT_EQ(data[5], 0.0);
    EXPECT_EQ(data[6], -21.0);
    EXPECT_EQ(data[7], -22.0);
    EXPECT_EQ(data[8], 0.0);
  }
  {
    auto target = makeVariable<double>(Dims{Dim::Y, Dim::X}, Shape{3, 3});
    auto source = makeVariable<double>(Dims{Dim::Y, Dim::X}, Shape{2, 2},
                                       Values{11.0, 12.0, 21.0, 22.0});
    target.slice({Dim::X, 1, 3}).slice({Dim::Y, 1, 3}) -= source;
    const auto data = target.values<double>();
    EXPECT_EQ(data[0], 0.0);
    EXPECT_EQ(data[1], 0.0);
    EXPECT_EQ(data[2], 0.0);
    EXPECT_EQ(data[3], 0.0);
    EXPECT_EQ(data[4], -11.0);
    EXPECT_EQ(data[5], -12.0);
    EXPECT_EQ(data[6], 0.0);
    EXPECT_EQ(data[7], -21.0);
    EXPECT_EQ(data[8], -22.0);
  }
}

TEST(VariableView, nontrivial_slice_minus_equals_slice) {
  {
    auto target = makeVariable<double>(Dims{Dim::Y, Dim::X}, Shape{3, 3});
    auto source =
        makeVariable<double>(Dims{Dim::Y, Dim::X}, Shape{2, 3},
                             Values{666.0, 11.0, 12.0, 666.0, 21.0, 22.0});
    target.slice({Dim::X, 0, 2}).slice({Dim::Y, 0, 2}) -=
        source.slice({Dim::X, 1, 3});
    const auto data = target.values<double>();
    EXPECT_EQ(data[0], -11.0);
    EXPECT_EQ(data[1], -12.0);
    EXPECT_EQ(data[2], 0.0);
    EXPECT_EQ(data[3], -21.0);
    EXPECT_EQ(data[4], -22.0);
    EXPECT_EQ(data[5], 0.0);
    EXPECT_EQ(data[6], 0.0);
    EXPECT_EQ(data[7], 0.0);
    EXPECT_EQ(data[8], 0.0);
  }
  {
    auto target = makeVariable<double>(Dims{Dim::Y, Dim::X}, Shape{3, 3});
    auto source =
        makeVariable<double>(Dims{Dim::Y, Dim::X}, Shape{2, 3},
                             Values{666.0, 11.0, 12.0, 666.0, 21.0, 22.0});
    target.slice({Dim::X, 1, 3}).slice({Dim::Y, 0, 2}) -=
        source.slice({Dim::X, 1, 3});
    const auto data = target.values<double>();
    EXPECT_EQ(data[0], 0.0);
    EXPECT_EQ(data[1], -11.0);
    EXPECT_EQ(data[2], -12.0);
    EXPECT_EQ(data[3], 0.0);
    EXPECT_EQ(data[4], -21.0);
    EXPECT_EQ(data[5], -22.0);
    EXPECT_EQ(data[6], 0.0);
    EXPECT_EQ(data[7], 0.0);
    EXPECT_EQ(data[8], 0.0);
  }
  {
    auto target = makeVariable<double>(Dims{Dim::Y, Dim::X}, Shape{3, 3});
    auto source =
        makeVariable<double>(Dims{Dim::Y, Dim::X}, Shape{2, 3},
                             Values{666.0, 11.0, 12.0, 666.0, 21.0, 22.0});
    target.slice({Dim::X, 0, 2}).slice({Dim::Y, 1, 3}) -=
        source.slice({Dim::X, 1, 3});
    const auto data = target.values<double>();
    EXPECT_EQ(data[0], 0.0);
    EXPECT_EQ(data[1], 0.0);
    EXPECT_EQ(data[2], 0.0);
    EXPECT_EQ(data[3], -11.0);
    EXPECT_EQ(data[4], -12.0);
    EXPECT_EQ(data[5], 0.0);
    EXPECT_EQ(data[6], -21.0);
    EXPECT_EQ(data[7], -22.0);
    EXPECT_EQ(data[8], 0.0);
  }
  {
    auto target = makeVariable<double>(Dims{Dim::Y, Dim::X}, Shape{3, 3});
    auto source =
        makeVariable<double>(Dims{Dim::Y, Dim::X}, Shape{2, 3},
                             Values{666.0, 11.0, 12.0, 666.0, 21.0, 22.0});
    target.slice({Dim::X, 1, 3}).slice({Dim::Y, 1, 3}) -=
        source.slice({Dim::X, 1, 3});
    const auto data = target.values<double>();
    EXPECT_EQ(data[0], 0.0);
    EXPECT_EQ(data[1], 0.0);
    EXPECT_EQ(data[2], 0.0);
    EXPECT_EQ(data[3], 0.0);
    EXPECT_EQ(data[4], -11.0);
    EXPECT_EQ(data[5], -12.0);
    EXPECT_EQ(data[6], 0.0);
    EXPECT_EQ(data[7], -21.0);
    EXPECT_EQ(data[8], -22.0);
  }
}

TEST(VariableView, slice_minus_lower_dimensional) {
  auto target = makeVariable<double>(Dims{Dim::Y, Dim::X}, Shape{2, 2});
  auto source = makeVariable<double>(Dims{Dim::X}, Shape{2}, Values{1.0, 2.0});
  EXPECT_EQ(target.slice({Dim::Y, 1, 2}).dims(),
            (Dimensions{{Dim::Y, 1}, {Dim::X, 2}}));

  target.slice({Dim::Y, 1, 2}) -= source;

  const auto data = target.values<double>();
  EXPECT_EQ(data[0], 0.0);
  EXPECT_EQ(data[1], 0.0);
  EXPECT_EQ(data[2], -1.0);
  EXPECT_EQ(data[3], -2.0);
}

TEST(VariableView, slice_binary_operations) {
  auto v = makeVariable<double>(Dims{Dim::Y, Dim::X}, Shape{2, 2},
                                Values{1, 2, 3, 4});
  // Note: There does not seem to be a way to test whether this is using the
  // operators that convert the second argument to Variable (it should not), or
  // keep it as a view. See variable_benchmark.cpp for an attempt to verify
  // this.
  auto sum = v.slice({Dim::X, 0}) + v.slice({Dim::X, 1});
  auto difference = v.slice({Dim::X, 0}) - v.slice({Dim::X, 1});
  auto product = v.slice({Dim::X, 0}) * v.slice({Dim::X, 1});
  auto ratio = v.slice({Dim::X, 0}) / v.slice({Dim::X, 1});
  EXPECT_TRUE(equals(sum.values<double>(), {3, 7}));
  EXPECT_TRUE(equals(difference.values<double>(), {-1, -1}));
  EXPECT_TRUE(equals(product.values<double>(), {2, 12}));
  EXPECT_TRUE(equals(ratio.values<double>(), {1.0 / 2.0, 3.0 / 4.0}));
}

TEST(Variable, reverse) {
  auto var = makeVariable<double>(Dims{Dim::Y, Dim::X}, Shape{2, 3},
                                  Values{1, 2, 3, 4, 5, 6});
  auto reverseX = makeVariable<double>(Dims{Dim::Y, Dim::X}, Shape{2, 3},
                                       Values{3, 2, 1, 6, 5, 4});
  auto reverseY = makeVariable<double>(Dims{Dim::Y, Dim::X}, Shape{2, 3},
                                       Values{4, 5, 6, 1, 2, 3});

  EXPECT_EQ(reverse(var, Dim::X), reverseX);
  EXPECT_EQ(reverse(var, Dim::Y), reverseY);
}

TEST(Variable, non_in_place_scalar_operations) {
  auto var = makeVariable<double>(Dims{Dim::X}, Shape{2}, Values{1, 2});

  auto sum = var + 1.0 * units::one;
  EXPECT_TRUE(equals(sum.values<double>(), {2, 3}));
  sum = 2.0 * units::one + var;
  EXPECT_TRUE(equals(sum.values<double>(), {3, 4}));

  auto diff = var - 1.0 * units::one;
  EXPECT_TRUE(equals(diff.values<double>(), {0, 1}));
  diff = 2.0 * units::one - var;
  EXPECT_TRUE(equals(diff.values<double>(), {1, 0}));

  auto prod = var * (2.0 * units::one);
  EXPECT_TRUE(equals(prod.values<double>(), {2, 4}));
  prod = 3.0 * units::one * var;
  EXPECT_TRUE(equals(prod.values<double>(), {3, 6}));

  auto ratio = var / (2.0 * units::one);
  EXPECT_TRUE(equals(ratio.values<double>(), {1.0 / 2.0, 1.0}));
  ratio = 3.0 * units::one / var;
  EXPECT_TRUE(equals(ratio.values<double>(), {3.0, 1.5}));
}

TEST(VariableView, scalar_operations) {
  auto var = makeVariable<double>(Dims{Dim::Y, Dim::X}, Shape{2, 3},
                                  Values{11, 12, 13, 21, 22, 23});

  var.slice({Dim::X, 0}) += 1.0 * units::one;
  EXPECT_TRUE(equals(var.values<double>(), {12, 12, 13, 22, 22, 23}));
  var.slice({Dim::Y, 1}) += 1.0 * units::one;
  EXPECT_TRUE(equals(var.values<double>(), {12, 12, 13, 23, 23, 24}));
  var.slice({Dim::X, 1, 3}) += 1.0 * units::one;
  EXPECT_TRUE(equals(var.values<double>(), {12, 13, 14, 23, 24, 25}));
  var.slice({Dim::X, 1}) -= 1.0 * units::one;
  EXPECT_TRUE(equals(var.values<double>(), {12, 12, 14, 23, 23, 25}));
  var.slice({Dim::X, 2}) *= 0.0 * units::one;
  EXPECT_TRUE(equals(var.values<double>(), {12, 12, 0, 23, 23, 0}));
  var.slice({Dim::Y, 0}) /= 2.0 * units::one;
  EXPECT_TRUE(equals(var.values<double>(), {6, 6, 0, 23, 23, 0}));
}

TEST(VariableTest, binary_op_with_variance) {
  const auto var = makeVariable<double>(
      Dims{Dim::X, Dim::Y}, Shape{2, 3}, Values{1.0, 2.0, 3.0, 4.0, 5.0, 6.0},
      Variances{0.1, 0.2, 0.3, 0.4, 0.5, 0.6});
  const auto sum = makeVariable<double>(
      Dims{Dim::X, Dim::Y}, Shape{2, 3}, Values{2.0, 4.0, 6.0, 8.0, 10.0, 12.0},
      Variances{0.2, 0.4, 0.6, 0.8, 1.0, 1.2});
  auto tmp = var + var;
  EXPECT_TRUE(tmp.hasVariances());
  EXPECT_EQ(tmp.variances<double>()[0], 0.2);
  EXPECT_EQ(var + var, sum);

  tmp = var * sum;
  EXPECT_EQ(tmp.variances<double>()[0], 0.1 * 2.0 * 2.0 + 0.2 * 1.0 * 1.0);
}

TEST(VariableTest, divide_with_variance) {
  // Note the 0.0: With a wrong implementation the resulting variance is INF.
  const auto a = makeVariable<double>(Dims{Dim::X}, Shape{2}, Values{2.0, 0.0},
                                      Variances{0.1, 0.1});
  const auto b = makeVariable<double>(Dims{Dim::X}, Shape{2}, Values{3.0, 3.0},
                                      Variances{0.2, 0.2});
  const auto expected =
      makeVariable<double>(Dims{Dim::X}, Shape{2}, Values{2.0 / 3.0, 0.0},
                           Variances{(0.1 / (2.0 * 2.0) + 0.2 / (3.0 * 3.0)) *
                                         (2.0 / 3.0) * (2.0 / 3.0),
                                     /* (0.1 / (0.0 * 0.0) + 0.2 / (3.0
                                      * 3.0)) * (0.0 / 3.0) * (0.0 / 3.0)
                                      naively, but if we take the limit... */
                                     0.1 / (3.0 * 3.0)});
  const auto q = a / b;
  EXPECT_DOUBLE_EQ(q.values<double>()[0], expected.values<double>()[0]);
  EXPECT_DOUBLE_EQ(q.values<double>()[1], expected.values<double>()[1]);
  EXPECT_DOUBLE_EQ(q.variances<double>()[0], expected.variances<double>()[0]);
  EXPECT_DOUBLE_EQ(q.variances<double>()[1], expected.variances<double>()[1]);
}

TEST(VariableTest, boolean_or) {
  const auto a = makeVariable<bool>(Dims{Dim::X}, Shape{4},
                                    Values{false, true, false, true});
  const auto b = makeVariable<bool>(Dims{Dim::X}, Shape{4},
                                    Values{false, false, true, true});
  const auto expected = makeVariable<bool>(Dims{Dim::X}, Shape{4},
                                           Values{false, true, true, true});

  const auto result = a | b;

  EXPECT_EQ(result, expected);
}

TEST(VariableTest, boolean_or_equals) {
  auto a = makeVariable<bool>(Dims{Dim::X}, Shape{4},
                              Values{false, true, false, true});
  const auto b = makeVariable<bool>(Dims{Dim::X}, Shape{4},
                                    Values{false, false, true, true});
  a |= b;
  const auto expected = makeVariable<bool>(Dims{Dim::X}, Shape{4},
                                           Values{false, true, true, true});

  EXPECT_EQ(a, expected);
}

TEST(VariableTest, boolean_and_equals) {
  auto a = makeVariable<bool>(Dims{Dim::X}, Shape{4},
                              Values{false, true, false, true});
  const auto b = makeVariable<bool>(Dims{Dim::X}, Shape{4},
                                    Values{false, false, true, true});
  a &= b;
  const auto expected = makeVariable<bool>(Dims{Dim::X}, Shape{4},
                                           Values{false, false, false, true});

  EXPECT_EQ(a, expected);
}

TEST(VariableTest, boolean_and) {
  const auto a = makeVariable<bool>(Dims{Dim::X}, Shape{4},
                                    Values{false, true, false, true});
  const auto b = makeVariable<bool>(Dims{Dim::X}, Shape{4},
                                    Values{false, false, true, true});
  const auto expected = makeVariable<bool>(Dims{Dim::X}, Shape{4},
                                           Values{false, false, false, true});

  const auto result = a & b;

  EXPECT_EQ(result, expected);
}

TEST(VariableTest, boolean_xor_equals) {
  auto a = makeVariable<bool>(Dims{Dim::X}, Shape{4},
                              Values{false, true, false, true});
  const auto b = makeVariable<bool>(Dims{Dim::X}, Shape{4},
                                    Values{false, false, true, true});
  a ^= b;
  const auto expected = makeVariable<bool>(Dims{Dim::X}, Shape{4},
                                           Values{false, true, true, false});

  EXPECT_EQ(a, expected);
}

TEST(VariableTest, boolean_xor) {
  const auto a = makeVariable<bool>(Dims{Dim::X}, Shape{4},
                                    Values{false, true, false, true});
  const auto b = makeVariable<bool>(Dims{Dim::X}, Shape{4},
                                    Values{false, false, true, true});
  const auto expected = makeVariable<bool>(Dims{Dim::X}, Shape{4},
                                           Values{false, true, true, false});
  const auto result = a ^ b;

  EXPECT_EQ(result, expected);
}

TEST(VariableTest, nan_to_num_throws_when_input_and_replace_types_differ) {
  auto a =
      makeVariable<double>(Dims{Dim::X}, Shape{2}, Values{1.0, double(NAN)});
  // Replacement type not same as input
  const auto replacement_value = makeVariable<int>(Values{-1});
  EXPECT_THROW(auto replaced = nan_to_num(a, replacement_value),
               except::TypeError);
}

TEST(VariableTest, nan_to_num) {
  auto a = makeVariable<double>(
      Dims{Dim::X}, Shape{4},
      Values{1.0, double(NAN), double(INFINITY), double(-INFINITY)});
  auto replacement_value = makeVariable<double>(Values{-1});
  Variable b = nan_to_num(a, replacement_value);
  auto expected =
      makeVariable<double>(Dims{Dim::X}, Shape{4},
                           Values{1.0, replacement_value.value<double>(),
                                  double(INFINITY), double(-INFINITY)});
  EXPECT_EQ(b, expected);
}

TEST(VariableTest, positive_inf_to_num) {
  auto a = makeVariable<double>(
      Dims{Dim::X}, Shape{3}, Values{1.0, double(INFINITY), double(-INFINITY)});
  auto replacement_value = makeVariable<double>(Values{-1});
  Variable b = pos_inf_to_num(a, replacement_value);
  auto expected = makeVariable<double>(
      Dims{Dim::X}, Shape{3},
      Values{1.0, replacement_value.value<double>(), double(-INFINITY)});
  EXPECT_EQ(b, expected);
}

TEST(VariableTest, negative_inf_to_num) {
  auto a = makeVariable<double>(
      Dims{Dim::X}, Shape{3}, Values{1.0, double(INFINITY), double(-INFINITY)});
  auto replacement_value = makeVariable<double>(Values{-1});
  Variable b = neg_inf_to_num(a, replacement_value);
  auto expected = makeVariable<double>(
      Dims{Dim::X}, Shape{3},
      Values{1.0, double(INFINITY), replacement_value.value<double>()});
  EXPECT_EQ(b, expected);
}

TEST(VariableTest,
     nan_to_num_with_variance_throws_if_replacement_has_no_variance) {
  auto a = makeVariable<double>(Dims{Dim::X}, Shape{2},
                                Values{1.0, double(NAN)}, Variances{0.1, 0.2});

  const auto replacement_value = makeVariable<double>(Values{-1});
  EXPECT_THROW(auto replaced = nan_to_num(a, replacement_value),
               except::VariancesError);
}

TEST(VariableTest, nan_to_num_with_variance_and_variance_on_replacement) {
  auto a = makeVariable<double>(Dims{Dim::X}, Shape{2},
                                Values{1.0, double(NAN)}, Variances{0.1, 0.2});

  const auto replacement = makeVariable<double>(Values{-1}, Variances{0.1});
  Variable b = nan_to_num(a, replacement);
  auto expected = makeVariable<double>(
      Dims{Dim::X}, Shape{2}, Values{1.0, replacement.value<double>()},
      Variances{0.1, replacement.variance<double>()});
  EXPECT_EQ(b, expected);
}

TEST(VariableTest,
     nan_to_num_inplace_throws_when_input_and_replace_types_differ) {
  auto a =
      makeVariable<double>(Dims{Dim::X}, Shape{2}, Values{1.0, double(NAN)});
  // Replacement type not same as input
  const auto replacement_value = makeVariable<int>(Values{-1});
  EXPECT_THROW(nan_to_num(a, replacement_value, a), except::TypeError);
}

TEST(VariableTest,
     nan_to_num_inplace_throws_when_input_and_output_types_differ) {
  auto a =
      makeVariable<double>(Dims{Dim::X}, Shape{2}, Values{1.0, double(NAN)});
  // Output type not same as input.
  auto out = makeVariable<float>(Dims{Dim::X}, Shape{2}, Values{1.0, 1.0});
  const auto replacement_value = makeVariable<double>(Values{-1});
  EXPECT_THROW(nan_to_num(a, replacement_value, out), except::TypeError);
}

TEST(VariableTest, nan_to_num_inplace) {
  auto a =
      makeVariable<double>(Dims{Dim::X}, Shape{2}, Values{1.0, double(NAN)});
  const auto replacement_value = makeVariable<double>(Values{-1});
  VariableView b = nan_to_num(a, replacement_value, a);
  auto expected = makeVariable<double>(
      Dims{Dim::X}, Shape{2}, Values{1.0, replacement_value.value<double>()});
  EXPECT_EQ(b, expected);
  EXPECT_EQ(a, expected);
}

TEST(VariableTest,
     nan_to_num_inplace_with_variance_throws_if_replacement_has_no_variance) {
  auto a = makeVariable<double>(Dims{Dim::X}, Shape{3},
                                Values{1.0, double(NAN), 3.0},
                                Variances{0.1, 0.2, 0.3});
  const auto replacement_value = makeVariable<double>(Values{-1});
  EXPECT_THROW(nan_to_num(a, replacement_value, a), except::VariancesError);
}

TEST(VariableTest, nan_to_num_inplace_out_has_no_variances) {
  auto a =
      makeVariable<double>(Dims{Dim::X}, Shape{2}, Values{1.0, double(NAN)});
  const auto replacement_value = makeVariable<double>(Values{-1});

  auto out = makeVariable<double>(
      Dims{Dim::X}, Shape{2}, Values{1.0, double(NAN)}, Variances{0.1, 0.2});

  EXPECT_THROW(nan_to_num(a, replacement_value, out), except::VariancesError);
}

TEST(VariableTest,
     nan_to_num_inplace_with_variance_and_variance_on_replacement) {
  auto a = makeVariable<double>(Dims{Dim::X}, Shape{2},
                                Values{1.0, double(NAN)}, Variances{0.1, 0.2});
  const auto replacement_value =
      makeVariable<double>(Values{-1}, Variances{0.1});
  VariableView b = nan_to_num(a, replacement_value, a);
  auto expected = makeVariable<double>(
      Dims{Dim::X}, Shape{2}, Values{1.0, replacement_value.value<double>()},
      Variances{0.1, replacement_value.variance<double>()});
  EXPECT_EQ(b, expected);
  EXPECT_EQ(a, expected);
}

TEST(VariableTest, zip_positions) {
  const Variable x =
      makeVariable<double>(Dims{Dim::X}, Shape{3}, units::m, Values{1, 2, 3});
  auto positions = geometry::position(x, x, x);
  auto values = positions.values<Eigen::Vector3d>();
  EXPECT_EQ(values.size(), 3);
  EXPECT_EQ(values[0], (Eigen::Vector3d{1, 1, 1}));
  EXPECT_EQ(values[1], (Eigen::Vector3d{2, 2, 2}));
  EXPECT_EQ(values[2], (Eigen::Vector3d{3, 3, 3}));
}
TEST(VariableTest, unzip_x) {
  const Variable pos = makeVariable<Eigen::Vector3d>(
      Dims{Dim::X}, Shape{2}, units::m,
      Values{Eigen::Vector3d{1, 2, 3}, Eigen::Vector3d{4, 5, 6}});
  auto x_ = geometry::x(pos);
  const auto expected_x =
      makeVariable<double>(Dims{Dim::X}, Shape{2}, units::m, Values{1.0, 4.0});
  EXPECT_EQ(x_, expected_x);
}

TEST(VariableTest, unzip_y) {
  const Variable pos = makeVariable<Eigen::Vector3d>(
      Dims{Dim::X}, Shape{2}, units::m,
      Values{Eigen::Vector3d{1, 2, 3}, Eigen::Vector3d{4, 5, 6}});
  auto y_ = geometry::y(pos);
  const auto expected_y =
      makeVariable<double>(Dims{Dim::X}, Shape{2}, units::m, Values{2.0, 5.0});
  EXPECT_EQ(y_, expected_y);
}

TEST(VariableTest, unzip_z) {
  const Variable pos = makeVariable<Eigen::Vector3d>(
      Dims{Dim::X}, Shape{2}, units::m,
      Values{Eigen::Vector3d{1, 2, 3}, Eigen::Vector3d{4, 5, 6}});
  auto z_ = geometry::z(pos);
  const auto expected_z =
      makeVariable<double>(Dims{Dim::X}, Shape{2}, units::m, Values{3.0, 6.0});
  EXPECT_EQ(z_, expected_z);
}
TEST(VariableTest, zip_unzip_positions) {
  const Variable x_in =
      makeVariable<double>(Dims{Dim::X}, Shape{3}, units::m, Values{1, 2, 3});
  const Variable y_in =
      makeVariable<double>(Dims{Dim::X}, Shape{3}, units::m, Values{4, 5, 6});
  const Variable z_in =
      makeVariable<double>(Dims{Dim::X}, Shape{3}, units::m, Values{7, 8, 9});
  auto positions = geometry::position(x_in, y_in, z_in);
  auto x_out = geometry::x(positions);
  auto y_out = geometry::y(positions);
  auto z_out = geometry::z(positions);
  EXPECT_EQ(x_in, x_out);
  EXPECT_EQ(y_in, y_out);
  EXPECT_EQ(z_in, z_out);
}

TEST(VariableTest, rotate) {
  Eigen::Vector3d vec1(1, 2, 3);
  Eigen::Vector3d vec2(4, 5, 6);
  auto vec = makeVariable<Eigen::Vector3d>(Dims{Dim::X}, Shape{2}, units::m,
                                           Values{vec1, vec2});
  Eigen::Quaterniond rot1(1.1, 2.2, 3.3, 4.4);
  Eigen::Quaterniond rot2(5.5, 6.6, 7.7, 8.8);
  rot1.normalize();
  rot2.normalize();
  const Variable rot = makeVariable<Eigen::Quaterniond>(
      Dims{Dim::X}, Shape{2}, units::one, Values{rot1, rot2});
  auto vec_new = geometry::rotate(vec, rot);
  const auto rotated = makeVariable<Eigen::Vector3d>(
      Dims{Dim::X}, Shape{2}, units::m,
      Values{rot1._transformVector(vec1), rot2._transformVector(vec2)});
  EXPECT_EQ(vec_new, rotated);
  VariableView vec_new2 = geometry::rotate(vec, rot, vec);
  EXPECT_EQ(vec_new2, rotated);
  EXPECT_EQ(vec, rotated);
}<|MERGE_RESOLUTION|>--- conflicted
+++ resolved
@@ -119,18 +119,6 @@
 }
 
 TEST(Variable, operator_plus_equal_time_type) {
-<<<<<<< HEAD
-  std::chrono::nanoseconds ns10;
-  ns10 = std::chrono::nanoseconds { 10 };  
-  auto a = makeVariable<std::chrono::system_clock::time_point>(Dims{Dim::X}, Shape{1},
-                                     Values{std::chrono::system_clock::time_point{ns10}});
-  auto a_ref = int64_t(11)*units::ns;
-  // this currently fails, needs implementing operators between
-  // Variable<time_point> and int_64/32. This will return Variable<int64_t>
-  // with units::ns. Or Variable<std::chrono::duration>?
-  // a += 1;
-  //EXPECT_EQ(a.values<int64_t>()[0], a_ref);
-=======
   auto now = std::chrono::system_clock::now();
   auto a = makeVariable<std::chrono::system_clock::time_point>(
       Shape{1}, units::Unit{units::ns}, Values{now});
@@ -138,7 +126,6 @@
   EXPECT_THROW(a += float(1.0) * units::ns, except::TypeError);
   EXPECT_NO_THROW(a += int64_t(1) * units::ns);
   EXPECT_NE(a, copy);
->>>>>>> 86f8b0af
 }
 
 TEST(Variable, operator_plus_equal_different_variables_different_element_type) {
