# SPDX-License-Identifier: BSD-3-Clause
# Copyright (c) 2021 Scipp contributors (https://github.com/scipp)
# @file
# @author Simon Heybrock
import scipp as sc
import numpy as np
from .common import assert_export


def _check_comparison_ops_on(obj):
    assert_export(obj.__eq__)
    assert_export(obj.__ne__)
    assert_export(obj.__lt__)
    assert_export(obj.__gt__)
    assert_export(obj.__ge__)
    assert_export(obj.__le__)


def test_comparison_op_exports_for_variable():
    var = sc.Variable(dims=['x'], values=np.array([1, 2, 3]))
    _check_comparison_ops_on(var)
    _check_comparison_ops_on(var['x', :])


def test_isclose():
    unit = sc.units.one
<<<<<<< HEAD
    a = sc.Variable(dims=['x'], values=np.array([1, 2, 3]), unit=unit)
    assert sc.all(sc.isclose(a, a, 0 * unit, 0 * unit)).value
=======
    a = sc.Variable(['x'], values=np.array([1, 2, 3]), unit=unit)
    assert sc.all(sc.isclose(a, a, rtol=0 * unit, atol=0 * unit)).value
>>>>>>> d84e9acb


def test_isclose_atol_defaults():
    unit = sc.units.one
    a = sc.Variable(dims=['x'], values=np.array([1, 2, 3]), unit=unit)
    assert sc.all(sc.isclose(a, a, rtol=0 * unit)).value


def test_isclose_rtol_defaults():
    unit = sc.units.one
    a = sc.Variable(dims=['x'], values=np.array([1, 2, 3]), unit=unit)
    assert sc.all(sc.isclose(a, a, atol=0 * unit)).value


def test_allclose():
    unit = sc.units.one
    a = sc.Variable(dims=['x'], values=np.array([1, 2, 3]), unit=unit)
    assert sc.allclose(a, a, 0 * unit, 0 * unit)
    b = a.copy()
    b['x', 0] = 2
    assert not sc.allclose(a, b, 0 * unit, 0 * unit)


def test_allclose_vectors():
    unit = sc.units.m
    a = sc.vectors(dims=['x'], values=[[1, 2, 3]], unit=unit)
    assert sc.allclose(a, a, atol=0 * unit)


def test_allclose_atol_defaults():
    unit = sc.units.one
    a = sc.Variable(dims=['x'], values=np.array([1, 2, 3]), unit=unit)
    assert sc.allclose(a, a, rtol=0 * unit)


def test_allclose_rtol_defaults():
    unit = sc.units.one
    a = sc.Variable(dims=['x'], values=np.array([1, 2, 3]), unit=unit)
    assert sc.allclose(a, a, atol=0 * unit)


def test_identical():
    var = sc.Variable(dims=['x'], values=np.array([1]))
    assert_export(sc.identical, var, var)
    assert_export(sc.identical, var['x', :], var['x', :])

    ds = sc.Dataset(data={'a': var})
    assert_export(sc.identical, ds['x', :], ds['x', :])<|MERGE_RESOLUTION|>--- conflicted
+++ resolved
@@ -24,13 +24,8 @@
 
 def test_isclose():
     unit = sc.units.one
-<<<<<<< HEAD
     a = sc.Variable(dims=['x'], values=np.array([1, 2, 3]), unit=unit)
-    assert sc.all(sc.isclose(a, a, 0 * unit, 0 * unit)).value
-=======
-    a = sc.Variable(['x'], values=np.array([1, 2, 3]), unit=unit)
     assert sc.all(sc.isclose(a, a, rtol=0 * unit, atol=0 * unit)).value
->>>>>>> d84e9acb
 
 
 def test_isclose_atol_defaults():
