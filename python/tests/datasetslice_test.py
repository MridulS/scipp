--- conflicted
+++ resolved
@@ -101,13 +101,8 @@
 
     def test_slice_and_dimensions_items_dataset(self):
         da = sc.DataArray(
-<<<<<<< HEAD
-            sc.Variable(['x', 'y'], values=np.arange(50).reshape(5, 10)))
+            sc.Variable(dims=['x', 'y'], values=np.arange(50).reshape(5, 10)))
         ds = sc.Dataset(data={'a': da})
-=======
-            sc.Variable(dims=['x', 'y'], values=np.arange(50).reshape(5, 10)))
-        ds = sc.Dataset({'a': da})
->>>>>>> 07c14a61
         assert (np.allclose(ds['x', 0]['a'].values,
                             ds['x', 0:1]['a'].values[0],
                             atol=1e-9))
