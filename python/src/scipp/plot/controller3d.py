# SPDX-License-Identifier: GPL-3.0-or-later
# Copyright (c) 2021 Scipp contributors (https://github.com/scipp)
# @author Neil Vaytet

from .. import config
from .controller import PlotController
from .._utils import name_with_unit
import numpy as np


class PlotController3d(PlotController):
    """
    Controller class for 3d plots.

    It handles some additional events from the cut surface panel, compared to
    the base class controller.
    """
    def __init__(self,
                 *args,
                 pixel_size=None,
                 positions=None,
                 aspect=None,
                 **kwargs):

        super().__init__(*args, **kwargs)
        self.positions = positions
<<<<<<< HEAD
        self.pixel_size = pixel_size
        self.aspect = aspect
        if self.aspect is None:
            if positions is not None:
                self.aspect = "equal"
            else:
                self.aspect = config.plot.aspect
        if self.aspect not in ["equal", "auto"]:
            raise RuntimeError(
                "Invalid aspect requested. Expected 'auto' or "
                "'equal', got", self.aspect)
=======
        self.pos_axparams = {}

        # If positions are specified, then the x, y, z points positions can
        # never change
        if self.positions is not None:
            extents = self.model.get_positions_extents(pixel_size)
            for xyz, ex in extents.items():
                self.pos_axparams[xyz] = {
                    "lims": ex["lims"],
                    "label": name_with_unit(1.0 * ex["unit"],
                                            name=xyz.upper()),
                    "unit": name_with_unit(1.0 * ex["unit"], name="")
                }
>>>>>>> 0c6f7d88

    def initialise_model(self):
        """
        Give the model3d the list of available options for the cut surface.
        """
        self.model.initialise(self.panel.get_cut_options())

    def connect_panel(self):
        """
        Establish connection to the panel interface.
        """
        self.panel.connect({
            "update_opacity": self.update_opacity,
            "update_depth_test": self.update_depth_test,
            "update_cut_surface": self.update_cut_surface,
<<<<<<< HEAD
            "get_pixel_size": self.get_pixel_size
=======
            "get_axes_parameters": self.get_axes_parameters,
            "get_coord_unit": self.get_coord_unit
>>>>>>> 0c6f7d88
        })

    def _make_axes_parameters(self):
        """
        Gather the information (dimensions, limits, etc...) about the (x, y, z)
        axes that are displayed on the plots.
        If `positions` is specified, the axes never change and we simply return
        some axes parameters that were set upon creation.
        In addition, we give the centre of the positions as half-way between
        the axes limits, as well as the extent of the positions which will be
        use to show an outline/box around the points in space.
        """
        axparams = {}
        if self.positions is not None:
            extents = self.model.get_positions_extents()
            axparams = {
                xyz: {
                    "lims": ex["lims"],
                    "label": name_with_unit(1.0 * ex["unit"], name=xyz.upper())
                }
                for xyz, ex in extents.items()
            }
        else:
            axparams = super()._make_axes_parameters()

        axparams["box_size"] = np.array([
            axparams['x']["lims"][1] - axparams['x']["lims"][0],
            axparams['y']["lims"][1] - axparams['y']["lims"][0],
            axparams['z']["lims"][1] - axparams['z']["lims"][0]
        ])

        for i, xyz in enumerate("xyz"):
            axparams[xyz]["scaling"] = 1.0 / axparams["box_size"][
                i] if self.aspect == "auto" else 1.0
            axparams[xyz]["lims"] *= axparams[xyz]["scaling"]

        axparams["box_size"] *= np.array([
            axparams['x']["scaling"], axparams['y']["scaling"],
            axparams['z']["scaling"]
        ])

        axparams["centre"] = [
            0.5 * np.sum(axparams['x']["lims"]),
            0.5 * np.sum(axparams['y']["lims"]),
            0.5 * np.sum(axparams['z']["lims"])
        ]

        if self.pixel_size is not None:
            axparams["pixel_size"] = self.pixel_size
        else:
            if self.positions is not None:
                ind = np.argmin(axparams["box_size"])
                xyz = "xyz"[ind]
                psize = 0.05 * axparams["box_size"][ind]
                pscale = axparams[xyz]["scaling"]
            else:
                psize, pscale = self.model.estimate_pixel_size(axparams)
            axparams["pixel_size"] = psize
            axparams["pixel_scaling"] = pscale

        return axparams

    def get_axes_parameters(self):
        """
        Getter function for the current axes parameters.
        """
        return self.axparams

    def update_opacity(self, alpha):
        """
        When the opacity slider in the panel is changed, ask the view to update
        the opacity.
        """
        self.view.update_opacity(alpha=alpha)
        # There is a strange effect with point clouds and opacities.
        # Results are best when depthTest is False, at low opacities.
        # But when opacities are high, the points appear in the order
        # they were drawn, and not in the order they are with respect
        # to the camera position. So for high opacities, we switch to
        # depthTest = True.
        self.view.update_depth_test(alpha > 0.9)

    def update_depth_test(self, value):
        """
        Update the state of depth test in the view (see `update_opacity`).
        """
        self.view.update_depth_test(value)

    def update_cut_surface(self, *args, **kwargs):
        """
        When the position or thickness of the cut surface is changed via the
        widgets in the `PlotPanel3d`, get new alpha values from the
        `PlotModel3d` and send them to the `PlotView3d` for updating the color
        array.
        """
        alpha = self.model.update_cut_surface(*args, **kwargs)
        self.view.update_opacity(alpha=alpha)

    def get_pixel_size(self):
        """
        Getter function for the pixel size.
        """
        return self.axparams["pixel_size"] / self.axparams["pixel_scaling"]<|MERGE_RESOLUTION|>--- conflicted
+++ resolved
@@ -24,7 +24,7 @@
 
         super().__init__(*args, **kwargs)
         self.positions = positions
-<<<<<<< HEAD
+# <<<<<<< HEAD
         self.pixel_size = pixel_size
         self.aspect = aspect
         if self.aspect is None:
@@ -36,21 +36,21 @@
             raise RuntimeError(
                 "Invalid aspect requested. Expected 'auto' or "
                 "'equal', got", self.aspect)
-=======
-        self.pos_axparams = {}
+# =======
+#         self.pos_axparams = {}
 
-        # If positions are specified, then the x, y, z points positions can
-        # never change
-        if self.positions is not None:
-            extents = self.model.get_positions_extents(pixel_size)
-            for xyz, ex in extents.items():
-                self.pos_axparams[xyz] = {
-                    "lims": ex["lims"],
-                    "label": name_with_unit(1.0 * ex["unit"],
-                                            name=xyz.upper()),
-                    "unit": name_with_unit(1.0 * ex["unit"], name="")
-                }
->>>>>>> 0c6f7d88
+#         # If positions are specified, then the x, y, z points positions can
+#         # never change
+#         if self.positions is not None:
+#             extents = self.model.get_positions_extents(pixel_size)
+#             for xyz, ex in extents.items():
+#                 self.pos_axparams[xyz] = {
+#                     "lims": ex["lims"],
+#                     "label": name_with_unit(1.0 * ex["unit"],
+#                                             name=xyz.upper()),
+#                     "unit": name_with_unit(1.0 * ex["unit"], name="")
+#                 }
+# >>>>>>> master
 
     def initialise_model(self):
         """
@@ -66,12 +66,12 @@
             "update_opacity": self.update_opacity,
             "update_depth_test": self.update_depth_test,
             "update_cut_surface": self.update_cut_surface,
-<<<<<<< HEAD
-            "get_pixel_size": self.get_pixel_size
-=======
+# <<<<<<< HEAD
+            "get_pixel_size": self.get_pixel_size,
+# =======
             "get_axes_parameters": self.get_axes_parameters,
             "get_coord_unit": self.get_coord_unit
->>>>>>> 0c6f7d88
+# >>>>>>> master
         })
 
     def _make_axes_parameters(self):
@@ -90,7 +90,8 @@
             axparams = {
                 xyz: {
                     "lims": ex["lims"],
-                    "label": name_with_unit(1.0 * ex["unit"], name=xyz.upper())
+                    "label": name_with_unit(1.0 * ex["unit"], name=xyz.upper()),
+                    "unit": name_with_unit(1.0 * ex["unit"], name="")
                 }
                 for xyz, ex in extents.items()
             }
