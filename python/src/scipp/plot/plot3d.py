# SPDX-License-Identifier: GPL-3.0-or-later
# Copyright (c) 2021 Scipp contributors (https://github.com/scipp)
# @author Neil Vaytet

from .controller3d import PlotController3d
from .model3d import PlotModel3d
from .panel3d import PlotPanel3d
from .sciplot import SciPlot
from .view3d import PlotView3d
from .widgets import PlotWidgets


def plot3d(*args, filename=None, **kwargs):
    """
    Plot a 3D point cloud through a N dimensional dataset.
    For every dimension above 3, a slider is created to adjust the position of
    the slice in that particular dimension.
    It is possible to add cut surfaces as cartesian, cylindrical or spherical
    planes.
    """
    sp = SciPlot3d(*args, **kwargs)
    if filename is not None:
        sp.savefig(filename)
    else:
        return sp


class SciPlot3d(SciPlot):
    """
    Class for 3 dimensional plots.

    It uses `pythreejs` to render the data as an interactive 3d point cloud.
    All points are rendered as 2d squares for best performance.
    It also holds a `panel3d` with additional control for spatial slicing based
    on altering the opacity of the points.
    """
    def __init__(self,
                 scipp_obj_dict=None,
                 positions=None,
                 axes=None,
                 figsize=None,
                 aspect=None,
                 masks=None,
                 cmap=None,
                 norm=None,
                 scale=None,
                 vmin=None,
                 vmax=None,
                 color=None,
                 background="#f0f0f0",
                 pixel_size=None,
                 tick_size=None,
                 show_outline=True,
                 xlabel=None,
                 ylabel=None,
                 zlabel=None):

        view_ndims = 3

        scipp_obj_dict = {
            key: array if array.bins is None else array.bins.sum()
            for key, array in scipp_obj_dict.items()
        }

        super().__init__(scipp_obj_dict=scipp_obj_dict,
                         axes=axes,
                         cmap=cmap,
                         norm=norm,
                         vmin=vmin,
                         vmax=vmax,
                         masks=masks,
                         positions=positions,
                         view_ndims=view_ndims)

        # The model which takes care of all heavy calculations
        self.model = PlotModel3d(scipp_obj_dict=scipp_obj_dict,
                                 axes=self.axes,
                                 name=self.name,
                                 dim_to_shape=self.dim_to_shape,
                                 dim_label_map=self.dim_label_map,
                                 positions=positions)

        # Run validation checks before rendering the plot.
        # Note that validation needs to be run after model is created.
        self.validate()

        # Create control widgets (sliders and buttons)
        self.widgets = PlotWidgets(axes=self.axes,
                                   ndim=view_ndims,
                                   name=self.name,
                                   dim_to_shape=self.dim_to_shape,
                                   dim_label_map=self.dim_label_map,
                                   masks=self.masks,
                                   positions=positions,
                                   multid_coord=self.model.get_multid_coord())

        # The view which will display the 3d scene and send pick events back to
        # the controller
        self.view = PlotView3d(
            cmap=self.params["values"][self.name]["cmap"],
            norm=self.params["values"][self.name]["norm"],
            unit=self.params["values"][self.name]["unit"],
            masks=self.masks[self.name],
            nan_color=self.params["values"][self.name]["nan_color"],
            tick_size=tick_size,
            background=background,
            show_outline=show_outline,
            figsize=figsize,
            extend=self.extend_cmap,
            xlabel=xlabel,
            ylabel=ylabel,
            zlabel=zlabel)

        # An additional panel view with widgets to control the cut surface
<<<<<<< HEAD
        self.panel = PlotPanel3d()
=======
        self.panel = PlotPanel3d(pixel_size=pixel_size,
                                 positions=positions,
                                 unit=self.params["values"][self.name]["unit"])
>>>>>>> 0c6f7d88

        # The main controller module which connects all the parts
        self.controller = PlotController3d(
            axes=self.axes,
            aspect=aspect,
            name=self.name,
            dim_to_shape=self.dim_to_shape,
            coord_shapes=self.coord_shapes,
            norm=norm,
            vmin=self.params["values"][self.name]["vmin"],
            vmax=self.params["values"][self.name]["vmax"],
            scale=scale,
            pixel_size=pixel_size,
            positions=positions,
            widgets=self.widgets,
            model=self.model,
            view=self.view,
            panel=self.panel,
            profile=self.profile,
            multid_coord=self.model.get_multid_coord())

        # Render the figure once all components have been created.
        self.render(norm=norm)<|MERGE_RESOLUTION|>--- conflicted
+++ resolved
@@ -112,13 +112,8 @@
             zlabel=zlabel)
 
         # An additional panel view with widgets to control the cut surface
-<<<<<<< HEAD
-        self.panel = PlotPanel3d()
-=======
-        self.panel = PlotPanel3d(pixel_size=pixel_size,
-                                 positions=positions,
+        self.panel = PlotPanel3d(positions=positions,
                                  unit=self.params["values"][self.name]["unit"])
->>>>>>> 0c6f7d88
 
         # The main controller module which connects all the parts
         self.controller = PlotController3d(
