--- conflicted
+++ resolved
@@ -80,7 +80,6 @@
   }
 };
 
-<<<<<<< HEAD
 template <class T>
 Variable bind_init_1D(const std::vector<Dim> &labels,
                       const std::vector<scipp::index> &shape,
@@ -92,8 +91,6 @@
   return var;
 };
 
-=======
->>>>>>> 124fe7b6
 Variable doMakeVariable(const std::vector<Dim> &labels, py::array &values,
                         std::optional<py::array> &variances,
                         const units::Unit unit, const py::object &dtype) {
@@ -145,11 +142,7 @@
 }
 
 // This function is used only to bind native python types: pyInt -> int64_t;
-<<<<<<< HEAD
-// pyFloat -> double
-=======
 // pyFloat -> double; pyBool->bool
->>>>>>> 124fe7b6
 template <class T>
 void bind_init_0D_native_python_types(py::class_<Variable> &c) {
   c.def(py::init([](const T &value, const std::optional<T> &variance,
