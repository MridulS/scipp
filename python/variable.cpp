// SPDX-License-Identifier: BSD-3-Clause
// Copyright (c) 2021 Scipp contributors (https://github.com/scipp)
/// @file
/// @author Simon Heybrock

#include "scipp/units/unit.h"

#include "scipp/common/numeric.h"

#include "scipp/core/dtype.h"
#include "scipp/core/except.h"
#include "scipp/core/time_point.h"

#include "scipp/variable/operations.h"
#include "scipp/variable/rebin.h"
#include "scipp/variable/transform.h"
#include "scipp/variable/variable.h"

#include "scipp/dataset/dataset.h"
#include "scipp/dataset/util.h"

#include "bind_data_access.h"
#include "bind_operators.h"
#include "bind_slice_methods.h"
#include "docstring.h"
#include "dtype.h"
#include "make_variable.h"
#include "numpy.h"
#include "pybind11.h"
#include "rename.h"
#include "unit.h"

using namespace scipp;
using namespace scipp::variable;

namespace py = pybind11;

template <class T> void bind_init_0D(py::class_<Variable> &c) {
  c.def(py::init([](const T &value, const std::optional<T> &variance,
                    const units::Unit &unit) {
          return do_init_0D(value, variance, unit);
        }),
        py::arg("value"), py::arg("variance") = std::nullopt,
        py::arg("unit") = units::one);
  if constexpr (std::is_same_v<T, Variable> || std::is_same_v<T, DataArray> ||
                std::is_same_v<T, Dataset>) {
    c.def(py::init([](const T &value, const std::optional<T> &variance,
                      const units::Unit &unit) {
            return do_init_0D(copy(value), variance, unit);
          }),
          py::arg("value"), py::arg("variance") = std::nullopt,
          py::arg("unit") = units::one);
  }
}

// This function is used only to bind native python types: pyInt -> int64_t;
// pyFloat -> double; pyBool->bool
template <class T>
void bind_init_0D_native_python_types(py::class_<Variable> &c) {
  c.def(py::init([](const T &value, const std::optional<T> &variance,
                    const units::Unit &unit, py::object &dtype) {
          static_assert(std::is_same_v<T, int64_t> ||
                        std::is_same_v<T, double> || std::is_same_v<T, bool>);
          if (dtype.is_none())
            return do_init_0D(value, variance, unit);
          else {
            return MakeODFromNativePythonTypes<T>::make(unit, value, variance,
                                                        dtype);
          }
        }),
        py::arg("value").noconvert(), py::arg("variance") = std::nullopt,
        py::arg("unit") = units::one, py::arg("dtype") = py::none());
}

void bind_init_0D_numpy_types(py::class_<Variable> &c) {
  c.def(py::init([](py::buffer &b, const std::optional<py::buffer> &v,
                    const units::Unit &unit, py::object &dtype) {
          static auto np_datetime64_type =
              py::module::import("numpy").attr("datetime64").get_type();

          py::buffer_info info = b.request();
          if (info.ndim == 0) {
            auto arr = py::array(b);
            auto varr = v ? std::optional{py::array(*v)} : std::nullopt;
            return doMakeVariable({}, arr, varr, unit, dtype);
          } else if (info.ndim == 1 &&
                     scipp_dtype(dtype) == core::dtype<Eigen::Vector3d>) {
            return do_init_0D<Eigen::Vector3d>(
                b.cast<Eigen::Vector3d>(),
                v ? std::optional(v->cast<Eigen::Vector3d>()) : std::nullopt,
                unit);
          } else if (info.ndim == 2 &&
                     scipp_dtype(dtype) == core::dtype<Eigen::Matrix3d>) {
            return do_init_0D<Eigen::Matrix3d>(
                b.cast<Eigen::Matrix3d>(),
                v ? std::optional(v->cast<Eigen::Matrix3d>()) : std::nullopt,
                unit);
          } else if ((info.ndim == 1) &&
                     py::isinstance(b.get_type(), np_datetime64_type)) {
            if (v.has_value()) {
              throw except::VariancesError("datetimes cannot have variances.");
            }
            const auto [actual_unit, value_factor] =
                get_time_unit(b, dtype, unit);
            return do_init_0D<core::time_point>(
                make_time_point(b, value_factor), std::nullopt, actual_unit);

          } else {
            throw scipp::except::VariableError(
                "Wrong overload for making 0D variable.");
          }
        }),
        py::arg("value").noconvert(), py::arg("variance") = std::nullopt,
        py::arg("unit") = units::one, py::arg("dtype") = py::none());
}

void bind_init_list(py::class_<Variable> &c) {
  c.def(py::init([](const std::array<Dim, 1> &label, const py::list &values,
                    const std::optional<py::list> &variances,
                    const units::Unit &unit, py::object &dtype) {
          auto arr = py::array(values);
          auto varr =
              variances ? std::optional(py::array(*variances)) : std::nullopt;
          auto dims = std::vector<Dim>{label[0]};
          return doMakeVariable(dims, arr, varr, unit, dtype);
        }),
        py::arg("dims"), py::arg("values"), py::arg("variances") = std::nullopt,
        py::arg("unit") = units::one, py::arg("dtype") = py::none());
}

void bind_init_0D_list_eigen(py::class_<Variable> &c) {
  c.def(
      py::init([](const py::list &value,
                  const std::optional<py::list> &variance,
                  const units::Unit &unit, py::object &dtype) {
        if (scipp_dtype(dtype) == core::dtype<Eigen::Vector3d>) {
          return do_init_0D<Eigen::Vector3d>(
              Eigen::Vector3d(value.cast<std::vector<double>>().data()),
              variance ? std::optional(variance->cast<Eigen::Vector3d>())
                       : std::nullopt,
              unit);
        } else {
          throw scipp::except::VariableError(
              "Cannot create 0D Variable from list of values with this dtype.");
        }
      }),
      py::arg("value"), py::arg("variance") = std::nullopt,
      py::arg("unit") = units::one, py::arg("dtype") = py::none());
}

void init_variable(py::module &m) {
  // Needed to let numpy arrays keep alive the scipp buffers.
  // VariableConcept must ALWAYS be passed to Python by its handle.
  py::class_<VariableConcept, VariableConceptHandle> variable_concept(
      m, "_VariableConcept");

  py::class_<Variable> variable(m, "Variable",
                                R"(
Array of values with dimension labels and a unit, optionally including an array
of variances.)");
  bind_init_0D<Variable>(variable);
  bind_init_0D<DataArray>(variable);
  bind_init_0D<Dataset>(variable);
  bind_init_0D<std::string>(variable);
  bind_init_0D<Eigen::Vector3d>(variable);
  bind_init_0D<Eigen::Matrix3d>(variable);
  variable
      .def(py::init(&makeVariableDefaultInit),
           py::arg("dims") = std::vector<Dim>{},
           py::arg("shape") = std::vector<scipp::index>{},
           py::arg("unit") = units::one,
           py::arg("dtype") = py::dtype::of<double>(),
           py::arg("variances").noconvert() = false)
      .def(py::init(&doMakeVariable), py::arg("dims"),
           py::arg("values"), // py::array
           py::arg("variances") = std::nullopt, py::arg("unit") = units::one,
           py::arg("dtype") = py::none())
      .def("rename_dims", &rename_dims<Variable>, py::arg("dims_dict"),
           "Rename dimensions.")
      .def_property_readonly("dtype", &Variable::dtype)
      .def(
          "__radd__", [](Variable &a, double &b) { return a + b * units::one; },
          py::is_operator())
      .def(
          "__radd__", [](Variable &a, int &b) { return a + b * units::one; },
          py::is_operator())
      .def(
          "__rsub__", [](Variable &a, double &b) { return b * units::one - a; },
          py::is_operator())
      .def(
          "__rsub__", [](Variable &a, int &b) { return b * units::one - a; },
          py::is_operator())
      .def(
          "__rmul__",
          [](Variable &a, double &b) { return a * (b * units::one); },
          py::is_operator())
      .def(
          "__rmul__", [](Variable &a, int &b) { return a * (b * units::one); },
          py::is_operator())
      .def(
          "__rtruediv__",
          [](Variable &a, double &b) { return (b * units::one) / a; },
          py::is_operator())
      .def(
          "__rtruediv__",
          [](Variable &a, int &b) { return (b * units::one) / a; },
          py::is_operator())
      .def("__sizeof__", py::overload_cast<const Variable &>(&size_of));

  bind_init_list(variable);
  // Order matters for pybind11's overload resolution. Do not change.
  bind_init_0D_numpy_types(variable);
  bind_init_0D_native_python_types<bool>(variable);
  bind_init_0D_native_python_types<int64_t>(variable);
  bind_init_0D_native_python_types<double>(variable);
  bind_init_0D<py::object>(variable);
  bind_init_0D_list_eigen(variable);
  //------------------------------------

  bind_common_operators(variable);

  bind_astype(variable);

  bind_slice_methods(variable);

  bind_comparison<Variable>(variable);

  bind_in_place_binary<Variable>(variable);
  bind_in_place_binary_scalars(variable);

  bind_binary<Variable>(variable);
  bind_binary<DataArray>(variable);
  bind_binary_scalars(variable);

  bind_unary(variable);

  bind_boolean_unary(variable);
  bind_logical<Variable>(variable);

  bind_data_properties(variable);

  py::implicitly_convertible<std::string, Dim>();
<<<<<<< HEAD
  py::implicitly_convertible<Variable, VariableConstView>();
  py::implicitly_convertible<Variable, VariableView>();

  m.def("filter",
        py::overload_cast<const Variable &, const Variable &>(&filter),
        py::arg("x"), py::arg("key"), py::call_guard<py::gil_scoped_release>());

  m.def("split",
        py::overload_cast<const Variable &, const Dim,
                          const std::vector<scipp::index> &>(&split),
        py::call_guard<py::gil_scoped_release>(),
        "Split a Variable along a given Dimension.");
=======
>>>>>>> d87e4750

  m.def(
      "islinspace",
      [](const Variable &x) {
        if (x.dims().ndim() != 1)
          throw scipp::except::VariableError(
              "islinspace can only be called on a 1D Variable.");
        else
          return scipp::numeric::islinspace(x.template values<double>());
      },
      py::call_guard<py::gil_scoped_release>());

  m.def("rebin",
        py::overload_cast<const Variable &, const Dim, const Variable &,
                          const Variable &>(&rebin),
        py::arg("x"), py::arg("dim"), py::arg("old"), py::arg("new"),
        py::call_guard<py::gil_scoped_release>());
}<|MERGE_RESOLUTION|>--- conflicted
+++ resolved
@@ -240,21 +240,6 @@
   bind_data_properties(variable);
 
   py::implicitly_convertible<std::string, Dim>();
-<<<<<<< HEAD
-  py::implicitly_convertible<Variable, VariableConstView>();
-  py::implicitly_convertible<Variable, VariableView>();
-
-  m.def("filter",
-        py::overload_cast<const Variable &, const Variable &>(&filter),
-        py::arg("x"), py::arg("key"), py::call_guard<py::gil_scoped_release>());
-
-  m.def("split",
-        py::overload_cast<const Variable &, const Dim,
-                          const std::vector<scipp::index> &>(&split),
-        py::call_guard<py::gil_scoped_release>(),
-        "Split a Variable along a given Dimension.");
-=======
->>>>>>> d87e4750
 
   m.def(
       "islinspace",
