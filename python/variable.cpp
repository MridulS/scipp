// SPDX-License-Identifier: GPL-3.0-or-later
// Copyright (c) 2020 Scipp contributors (https://github.com/scipp)
/// @file
/// @author Simon Heybrock

#include "scipp/units/unit.h"

#include "scipp/common/numeric.h"

#include "scipp/core/dtype.h"
#include "scipp/core/except.h"
#include "scipp/core/tag_util.h"

#include "scipp/variable/comparison.h"
#include "scipp/variable/operations.h"
#include "scipp/variable/transform.h"
#include "scipp/variable/variable.h"

#include "scipp/dataset/dataset.h"
#include "scipp/dataset/sort.h"

#include "bind_data_access.h"
#include "bind_operators.h"
#include "bind_slice_methods.h"
#include "docstring.h"
#include "dtype.h"
#include "make_variable.h"
#include "numpy.h"
#include "py_object.h"
#include "pybind11.h"
#include "rename.h"

using namespace scipp;
using namespace scipp::variable;

namespace py = pybind11;

template <class T> void bind_init_0D(py::class_<Variable> &c) {
  c.def(py::init([](const T &value, const std::optional<T> &variance,
                    const units::Unit &unit) {
          return do_init_0D(value, variance, unit);
        }),
        py::arg("value"), py::arg("variance") = std::nullopt,
        py::arg("unit") = units::one);
}

// This function is used only to bind native python types: pyInt -> int64_t;
// pyFloat -> double; pyBool->bool
template <class T>
void bind_init_0D_native_python_types(py::class_<Variable> &c) {
  c.def(py::init([](const T &value, const std::optional<T> &variance,
                    const units::Unit &unit, py::object &dtype) {
          static_assert(std::is_same_v<T, int64_t> ||
                        std::is_same_v<T, double> || std::is_same_v<T, bool>);
          if (dtype.is_none())
            return do_init_0D(value, variance, unit);
          else {
            return MakeODFromNativePythonTypes<T>::make(unit, value, variance,
                                                        dtype);
          }
        }),
        py::arg("value"), py::arg("variance") = std::nullopt,
        py::arg("unit") = units::one, py::arg("dtype") = py::none());
}

void bind_init_0D_numpy_types(py::class_<Variable> &c) {
<<<<<<< HEAD
  c.def(
      py::init([](py::buffer &b, const std::optional<py::buffer> &v,
                  const units::Unit &unit, py::object &dtype) {
        py::buffer_info info = b.request();
        if (info.ndim == 0) {
          auto arr = py::array(b);
          auto varr = v ? std::optional{py::array(*v)} : std::nullopt;
          return doMakeVariable({}, arr, varr, unit, dtype);
        } else if (info.ndim == 1 &&
                   scipp_dtype(dtype) == core::dtype<Eigen::Vector3d>) {
          return do_init_0D<Eigen::Vector3d>(
              b.cast<Eigen::Vector3d>(),
              v ? std::optional(v->cast<Eigen::Vector3d>()) : std::nullopt,
              unit);
        } else if (info.ndim == 1 &&
                   scipp_dtype(dtype) == core::dtype<scipp::core::time_point>) {
          return do_init_0D<scipp::core::time_point>(
              b.cast<scipp::core::time_point>(),
              v ? std::optional(v->cast<scipp::core::time_point>())
                : std::nullopt,
              unit);

        } else if (info.ndim == 1 &&
                   scipp_dtype(dtype) == core::dtype<Eigen::Quaterniond>) {
          return do_init_0D<Eigen::Quaterniond>(
              Eigen::Quaterniond(b.cast<std::vector<double>>().data()),
              v ? std::optional(
                      Eigen::Quaterniond(v->cast<std::vector<double>>().data()))
                : std::nullopt,
              unit);
        } else {
          throw scipp::except::VariableError(
              "Wrong overload for making 0D variable.");
        }
      }),
      py::arg("value").noconvert(), py::arg("variance") = std::nullopt,
      py::arg("unit") = units::one, py::arg("dtype") = py::none());
=======
  c.def(py::init([](py::buffer &b, const std::optional<py::buffer> &v,
                    const units::Unit &unit, py::object &dtype) {
          py::buffer_info info = b.request();
          if (info.ndim == 0) {
            auto arr = py::array(b);
            auto varr = v ? std::optional{py::array(*v)} : std::nullopt;
            return doMakeVariable({}, arr, varr, unit, dtype);
          } else if (info.ndim == 1 &&
                     scipp_dtype(dtype) == core::dtype<Eigen::Vector3d>) {
            return do_init_0D<Eigen::Vector3d>(
                b.cast<Eigen::Vector3d>(),
                v ? std::optional(v->cast<Eigen::Vector3d>()) : std::nullopt,
                unit);
          } else if (info.ndim == 2 &&
                     scipp_dtype(dtype) == core::dtype<Eigen::Matrix3d>) {
            return do_init_0D<Eigen::Matrix3d>(
                b.cast<Eigen::Matrix3d>(),
                v ? std::optional(v->cast<Eigen::Matrix3d>()) : std::nullopt,
                unit);
          } else {
            throw scipp::except::VariableError(
                "Wrong overload for making 0D variable.");
          }
        }),
        py::arg("value").noconvert(), py::arg("variance") = std::nullopt,
        py::arg("unit") = units::one, py::arg("dtype") = py::none());
>>>>>>> b927ad14
}

void bind_init_list(py::class_<Variable> &c) {
  c.def(py::init([](const std::array<Dim, 1> &label, const py::list &values,
                    const std::optional<py::list> &variances,
                    const units::Unit &unit, py::object &dtype) {
          auto arr = py::array(values);
          auto varr =
              variances ? std::optional(py::array(*variances)) : std::nullopt;
          auto dims = std::vector<Dim>{label[0]};
          return doMakeVariable(dims, arr, varr, unit, dtype);
        }),
        py::arg("dims"), py::arg("values"), py::arg("variances") = std::nullopt,
        py::arg("unit") = units::one, py::arg("dtype") = py::none());
}

void bind_init_0D_list_eigen(py::class_<Variable> &c) {
  c.def(
      py::init([](const py::list &value,
                  const std::optional<py::list> &variance,
                  const units::Unit &unit, py::object &dtype) {
        if (scipp_dtype(dtype) == core::dtype<Eigen::Vector3d>) {
          return do_init_0D<Eigen::Vector3d>(
              Eigen::Vector3d(value.cast<std::vector<double>>().data()),
              variance ? std::optional(variance->cast<Eigen::Vector3d>())
                       : std::nullopt,
              unit);
        } else {
          throw scipp::except::VariableError(
              "Cannot create 0D Variable from list of values with this dtype.");
        }
      }),
      py::arg("value"), py::arg("variance") = std::nullopt,
      py::arg("unit") = units::one, py::arg("dtype") = py::none());
}

template <class T, class... Ignored>
void bind_astype(py::class_<T, Ignored...> &c) {
  c.def("astype",
        [](const T &self, const DType type) { return astype(self, type); },
        py::call_guard<py::gil_scoped_release>(),
        R"(
        Converts a Variable to a different type.

        :raises: If the variable cannot be converted to the requested dtype.
        :return: New Variable with specified dtype.
        :rtype: Variable)");
}

void init_variable(py::module &m) {
  py::class_<Variable> variable(m, "Variable",
                                R"(
Array of values with dimension labels and a unit, optionally including an array
of variances.)");
  bind_init_0D<DataArray>(variable);
  bind_init_0D<Dataset>(variable);
  bind_init_0D<std::string>(variable);
  bind_init_0D<scipp::core::time_point>(variable);
  bind_init_0D<Eigen::Vector3d>(variable);
  bind_init_0D<Eigen::Matrix3d>(variable);
  variable.def(py::init<const VariableView &>())
      .def(py::init(&makeVariableDefaultInit),
           py::arg("dims") = std::vector<Dim>{},
           py::arg("shape") = std::vector<scipp::index>{},
           py::arg("unit") = units::one,
           py::arg("dtype") = py::dtype::of<double>(),
           py::arg("variances").noconvert() = false)
      .def(py::init(&doMakeVariable), py::arg("dims"),
           py::arg("values"), // py::array
           py::arg("variances") = std::nullopt, py::arg("unit") = units::one,
           py::arg("dtype") = py::none())
      .def("rename_dims", &rename_dims<Variable>, py::arg("dims_dict"),
           "Rename dimensions.")
      .def("copy", [](const Variable &self) { return self; },
           py::call_guard<py::gil_scoped_release>(), "Return a (deep) copy.")
      .def("__copy__", [](Variable &self) { return Variable(self); },
           py::call_guard<py::gil_scoped_release>(), "Return a (deep) copy.")
      .def("__deepcopy__",
           [](Variable &self, py::dict) { return Variable(self); },
           py::call_guard<py::gil_scoped_release>(), "Return a (deep) copy.")
      .def_property_readonly("dtype", &Variable::dtype)
<<<<<<< HEAD
      .def("__radd__",
           [](Variable &a, double &b) { return a + b * units::one; },
           py::is_operator())
      .def("__rsub__",
           [](Variable &a, double &b) { return b * units::one - a; },
           py::is_operator())
      .def("__rmul__",
           [](Variable &a, double &b) { return a * (b * units::one); },
           py::is_operator())
      .def("__rtruediv__",
           [](Variable &a, double &b) { return (b * units::one) / a; },
           py::is_operator())
=======
      .def(
          "__radd__", [](Variable &a, double &b) { return a + b * units::one; },
          py::is_operator())
      .def(
          "__radd__", [](Variable &a, int &b) { return a + b * units::one; },
          py::is_operator())
      .def(
          "__rsub__", [](Variable &a, double &b) { return b * units::one - a; },
          py::is_operator())
      .def(
          "__rsub__", [](Variable &a, int &b) { return b * units::one - a; },
          py::is_operator())
      .def(
          "__rmul__",
          [](Variable &a, double &b) { return a * (b * units::one); },
          py::is_operator())
      .def(
          "__rmul__", [](Variable &a, int &b) { return a * (b * units::one); },
          py::is_operator())
      .def(
          "__rtruediv__",
          [](Variable &a, double &b) { return (b * units::one) / a; },
          py::is_operator())
      .def(
          "__rtruediv__",
          [](Variable &a, int &b) { return (b * units::one) / a; },
          py::is_operator())
>>>>>>> b927ad14
      .def("__repr__", [](const Variable &self) { return to_string(self); });

  bind_init_list(variable);
  // Order matters for pybind11's overload resolution. Do not change.
  bind_init_0D_numpy_types(variable);
  bind_init_0D_native_python_types<bool>(variable);
  bind_init_0D_native_python_types<int64_t>(variable);
  bind_init_0D_native_python_types<double>(variable);
  bind_init_0D<py::object>(variable);
  bind_init_0D_list_eigen(variable);
  //------------------------------------

  py::class_<VariableConstView>(m, "VariableConstView")
      .def(py::init<const Variable &>())
      .def("copy", [](const VariableConstView &self) { return Variable(self); },
           "Return a (deep) copy.")
      .def("__copy__",
           [](const VariableConstView &self) { return Variable(self); })
      .def("__deepcopy__",
           [](VariableView &self, py::dict) { return Variable(self); })
      .def("__repr__",
           [](const VariableConstView &self) { return to_string(self); });

  py::class_<VariableView, VariableConstView> variableView(
      m, "VariableView", py::buffer_protocol(), R"(
View for Variable, representing a sliced or transposed view onto a variable;
Mostly equivalent to Variable, see there for details.)");
  variableView.def_buffer(&make_py_buffer_info);
  variableView.def(py::init<Variable &>())
      .def("__radd__",
           [](VariableView &a, double &b) { return a + b * units::one; },
           py::is_operator())
      .def("__rsub__",
           [](VariableView &a, double &b) { return b * units::one - a; },
           py::is_operator())
      .def("__rmul__",
           [](VariableView &a, double &b) { return a * (b * units::one); },
           py::is_operator());

  bind_astype(variable);
  bind_astype(variableView);

  bind_slice_methods(variable);
  bind_slice_methods(variableView);

  bind_comparison<Variable>(variable);
  bind_comparison<VariableConstView>(variable);
  bind_comparison<Variable>(variableView);
  bind_comparison<VariableConstView>(variableView);

  bind_in_place_binary<Variable>(variable);
  bind_in_place_binary<VariableConstView>(variable);
  bind_in_place_binary<Variable>(variableView);
  bind_in_place_binary<VariableConstView>(variableView);
  bind_in_place_binary_scalars(variable);
  bind_in_place_binary_scalars(variableView);

  bind_binary<Variable>(variable);
  bind_binary<VariableConstView>(variable);
  bind_binary<DataArrayView>(variable);
  bind_binary<Variable>(variableView);
  bind_binary<VariableConstView>(variableView);
  bind_binary<DataArrayView>(variableView);
  bind_binary_scalars(variable);
  bind_binary_scalars(variableView);

  bind_boolean_unary(variable);
  bind_boolean_unary(variableView);
  bind_boolean_operators<Variable>(variable);
  bind_boolean_operators<VariableConstView>(variable);
  bind_boolean_operators<Variable>(variableView);
  bind_boolean_operators<VariableConstView>(variableView);

  bind_data_properties(variable);
  bind_data_properties(variableView);

  py::implicitly_convertible<std::string, Dim>();
  py::implicitly_convertible<Variable, VariableConstView>();
  py::implicitly_convertible<Variable, VariableView>();

  m.def("reshape",
        [](const VariableView &self, const std::vector<Dim> &labels,
           const py::tuple &shape) {
          Dimensions dims(labels, shape.cast<std::vector<scipp::index>>());
          return self.reshape(dims);
        },
        py::arg("x"), py::arg("dims"), py::arg("shape"),
        Docstring()
            .description("Reshape a variable.")
            .raises("If the volume of the old shape is not equal to the volume "
                    "of the new shape.")
            .returns("New variable with requested dimension labels and shape.")
            .rtype("Variable")
            .param("x", "Variable to reshape.", "Variable.")
            .param("dims", "List of new dimensions.", "list")
            .param("shape", "New extents in each dimension.", "list")
            .c_str());

  m.def(
      "filter", py::overload_cast<const Variable &, const Variable &>(&filter),
      py::arg("x"), py::arg("filter"), py::call_guard<py::gil_scoped_release>(),
      Docstring()
          .description(
              "Selects elements for a Variable using a filter (mask).\n\n"
              "The filter variable must be 1D and of bool type. "
              "A true value in the filter means the corresponding element in "
              "the input is "
              "selected and will be copied to the output. "
              "A false value in the filter discards the corresponding element "
              "in the input.")
          .raises("If the filter variable is not 1 dimensional.")
          .returns("New variable containing the data selected by the filter.")
          .rtype("Variable")
          .param("x", "Variable to filter.", "Variable.")
          .param("filter", "Variable which defines the filter.", "Variable.")
          .c_str());

  m.def("split",
        py::overload_cast<const Variable &, const Dim,
                          const std::vector<scipp::index> &>(&split),
        py::call_guard<py::gil_scoped_release>(),
        "Split a Variable along a given Dimension.");

  m.def(
      "is_linspace",
      [](const VariableConstView &x) {
        if (x.dims().ndim() != 1)
          throw scipp::except::VariableError(
              "is_linspace can only be called on a 1D Variable.");
        else
          return scipp::numeric::is_linspace(x.template values<double>());
      },
      py::call_guard<py::gil_scoped_release>(),
      Docstring()
          .description("Check if the values of a variable are evenly spaced.")
          .returns("Returns True if the variable contains regularly spaced "
                   "values, False otherwise.")
          .rtype("bool")
          .c_str());
}<|MERGE_RESOLUTION|>--- conflicted
+++ resolved
@@ -64,45 +64,6 @@
 }
 
 void bind_init_0D_numpy_types(py::class_<Variable> &c) {
-<<<<<<< HEAD
-  c.def(
-      py::init([](py::buffer &b, const std::optional<py::buffer> &v,
-                  const units::Unit &unit, py::object &dtype) {
-        py::buffer_info info = b.request();
-        if (info.ndim == 0) {
-          auto arr = py::array(b);
-          auto varr = v ? std::optional{py::array(*v)} : std::nullopt;
-          return doMakeVariable({}, arr, varr, unit, dtype);
-        } else if (info.ndim == 1 &&
-                   scipp_dtype(dtype) == core::dtype<Eigen::Vector3d>) {
-          return do_init_0D<Eigen::Vector3d>(
-              b.cast<Eigen::Vector3d>(),
-              v ? std::optional(v->cast<Eigen::Vector3d>()) : std::nullopt,
-              unit);
-        } else if (info.ndim == 1 &&
-                   scipp_dtype(dtype) == core::dtype<scipp::core::time_point>) {
-          return do_init_0D<scipp::core::time_point>(
-              b.cast<scipp::core::time_point>(),
-              v ? std::optional(v->cast<scipp::core::time_point>())
-                : std::nullopt,
-              unit);
-
-        } else if (info.ndim == 1 &&
-                   scipp_dtype(dtype) == core::dtype<Eigen::Quaterniond>) {
-          return do_init_0D<Eigen::Quaterniond>(
-              Eigen::Quaterniond(b.cast<std::vector<double>>().data()),
-              v ? std::optional(
-                      Eigen::Quaterniond(v->cast<std::vector<double>>().data()))
-                : std::nullopt,
-              unit);
-        } else {
-          throw scipp::except::VariableError(
-              "Wrong overload for making 0D variable.");
-        }
-      }),
-      py::arg("value").noconvert(), py::arg("variance") = std::nullopt,
-      py::arg("unit") = units::one, py::arg("dtype") = py::none());
-=======
   c.def(py::init([](py::buffer &b, const std::optional<py::buffer> &v,
                     const units::Unit &unit, py::object &dtype) {
           py::buffer_info info = b.request();
@@ -115,6 +76,14 @@
             return do_init_0D<Eigen::Vector3d>(
                 b.cast<Eigen::Vector3d>(),
                 v ? std::optional(v->cast<Eigen::Vector3d>()) : std::nullopt,
+                unit);
+          } else if (info.ndim == 1 &&
+                     scipp_dtype(dtype) ==
+                         core::dtype<scipp::core::time_point>) {
+            return do_init_0D<scipp::core::time_point>(
+                b.cast<scipp::core::time_point>(),
+                v ? std::optional(v->cast<scipp::core::time_point>())
+                  : std::nullopt,
                 unit);
           } else if (info.ndim == 2 &&
                      scipp_dtype(dtype) == core::dtype<Eigen::Matrix3d>) {
@@ -129,7 +98,6 @@
         }),
         py::arg("value").noconvert(), py::arg("variance") = std::nullopt,
         py::arg("unit") = units::one, py::arg("dtype") = py::none());
->>>>>>> b927ad14
 }
 
 void bind_init_list(py::class_<Variable> &c) {
@@ -211,20 +179,6 @@
            [](Variable &self, py::dict) { return Variable(self); },
            py::call_guard<py::gil_scoped_release>(), "Return a (deep) copy.")
       .def_property_readonly("dtype", &Variable::dtype)
-<<<<<<< HEAD
-      .def("__radd__",
-           [](Variable &a, double &b) { return a + b * units::one; },
-           py::is_operator())
-      .def("__rsub__",
-           [](Variable &a, double &b) { return b * units::one - a; },
-           py::is_operator())
-      .def("__rmul__",
-           [](Variable &a, double &b) { return a * (b * units::one); },
-           py::is_operator())
-      .def("__rtruediv__",
-           [](Variable &a, double &b) { return (b * units::one) / a; },
-           py::is_operator())
-=======
       .def(
           "__radd__", [](Variable &a, double &b) { return a + b * units::one; },
           py::is_operator())
@@ -252,7 +206,6 @@
           "__rtruediv__",
           [](Variable &a, int &b) { return (b * units::one) / a; },
           py::is_operator())
->>>>>>> b927ad14
       .def("__repr__", [](const Variable &self) { return to_string(self); });
 
   bind_init_list(variable);
