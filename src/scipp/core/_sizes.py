# SPDX-License-Identifier: BSD-3-Clause
# Copyright (c) 2023 Scipp contributors (https://github.com/scipp)
<<<<<<< HEAD
from typing import Any, Optional, Sequence, Union


def _parse_dims_shape_sizes(
    dims: Optional[Union[list[str], tuple[str, ...]]] = None,
    shape: Optional[Sequence[int]] = None,
    sizes: Optional[dict[str, int]] = None,
) -> Any:
=======
from collections.abc import Sequence


def _parse_dims_shape_sizes(
    dims: list[str] | tuple[str, ...] | None = None,
    shape: Sequence[int] | None = None,
    sizes: dict[str, int] | None = None,
):
>>>>>>> 9fda5665
    if sizes is not None:
        if dims is not None or shape is not None:
            raise ValueError(
                "When sizes is specified, dims and shape must "
                f"both be None. Got dims: {dims}, shape: {shape}"
            )
        dims = list(sizes.keys())
        shape = list(sizes.values())
    return {"dims": dims, "shape": shape}<|MERGE_RESOLUTION|>--- conflicted
+++ resolved
@@ -1,24 +1,14 @@
 # SPDX-License-Identifier: BSD-3-Clause
 # Copyright (c) 2023 Scipp contributors (https://github.com/scipp)
-<<<<<<< HEAD
-from typing import Any, Optional, Sequence, Union
-
-
-def _parse_dims_shape_sizes(
-    dims: Optional[Union[list[str], tuple[str, ...]]] = None,
-    shape: Optional[Sequence[int]] = None,
-    sizes: Optional[dict[str, int]] = None,
-) -> Any:
-=======
 from collections.abc import Sequence
+from typing import Any
 
 
 def _parse_dims_shape_sizes(
     dims: list[str] | tuple[str, ...] | None = None,
     shape: Sequence[int] | None = None,
     sizes: dict[str, int] | None = None,
-):
->>>>>>> 9fda5665
+) -> Any:
     if sizes is not None:
         if dims is not None or shape is not None:
             raise ValueError(
