--- conflicted
+++ resolved
@@ -229,14 +229,8 @@
 
 
 class GroupbyBins:
-<<<<<<< HEAD
-    """
-    Proxy for operations on bins of a groupby object
-    """
-
-=======
     """Proxy for operations on bins of a groupby object."""
->>>>>>> f68efd43
+
     def __init__(self, obj):
         self._obj = obj
 
