# SPDX-License-Identifier: BSD-3-Clause
# Copyright (c) 2022 Scipp contributors (https://github.com/scipp)
# @author Simon Heybrock

# flake8: noqa
import os

if os.name == "nt" and "CONDA_PREFIX" in os.environ:
    # Due to https://github.com/conda-forge/python-feedstock/issues/444 , combinations of Python3, Anaconda and Windows
    # don't respect os.add_dll_path(...), which is python's mechanism for setting DLL search directories. Instead we
    # need to explicitly add it to the PATH environment variable. For non-conda versions of python we want to keep using
    # the usual python mechanism.
    #
    # This is probably due to the following patch in conda-built versions of python:
    # https://github.com/conda-forge/python-feedstock/blob/289b2a8017ddd000896e525f18867f4caacec6f2/recipe/patches/0020-Add-CondaEcosystemModifyDllSearchPath.patch
    #
    import importlib.resources
    with importlib.resources.path("scipp", "__init__.py") as path:
        dll_directory = (path.parent.parent / "bin").resolve()
        os.environ["PATH"] += os.pathsep + str(dll_directory)

from .configuration import config

from .core import __version__
# Import classes
from .core import Variable, DataArray, Dataset, DType, Unit
# Import errors
from .core import BinEdgeError, BinnedDataError, CoordError, \
                         DataArrayError, DatasetError, DimensionError, \
                         DTypeError, SizeError, SliceError, \
                         UnitError, VariableError, VariancesError
# Import submodules
from . import units
from . import geometry
# Import functions
from ._scipp.core import as_const, choose
# Import python functions
from .show import show, make_svg
from .table import table

from .html import to_html, make_html

setattr(Variable, '_repr_html_', make_html)
setattr(DataArray, '_repr_html_', make_html)
setattr(Dataset, '_repr_html_', make_html)

from .io.hdf5 import to_hdf5 as _to_hdf5

setattr(Variable, 'to_hdf5', _to_hdf5)
setattr(DataArray, 'to_hdf5', _to_hdf5)
setattr(Dataset, 'to_hdf5', _to_hdf5)
del _to_hdf5

from .extend_units import *
from .object_list import _repr_html_
from .utils import collapse, slices
from .compat.dict import to_dict, from_dict

from .coords import transform_coords, show_graph

from .core import add, divide, floor_divide, mod, multiply, negative, subtract
from .core import lookup, histogram, bin, bins, bins_like
from .core import less, greater, less_equal, greater_equal, equal, not_equal, identical, isclose, allclose
from .core import counts_to_density, density_to_counts
from .core import cumsum
from .core import merge
from .core import groupby
from .core import logical_not, logical_and, logical_or, logical_xor
from .core import abs, nan_to_num, norm, reciprocal, pow, sqrt, exp, log, log10, round, floor, ceil, erf, erfc, midpoints
from .core import dot, islinspace, issorted, allsorted, cross, sort, values, variances, stddevs, rebin, where
from .core import mean, nanmean, sum, nansum, min, max, nanmin, nanmax, all, any
from .core import broadcast, concat, fold, flatten, squeeze, transpose
from .core import sin, cos, tan, asin, acos, atan, atan2
from .core import isnan, isinf, isfinite, isposinf, isneginf, to_unit
from .core import scalar, index, zeros, zeros_like, ones, ones_like, empty, empty_like, full, full_like, matrix, matrices, vector, vectors, array, linspace, geomspace, logspace, arange, datetime, datetimes, epoch
from .core import to

from .logging import display_logs, get_logger

from .reduction import reduce

# Mainly imported for docs
from .core import Bins, Coords, GroupByDataset, GroupByDataArray, Masks

from . import _binding

_binding.bind_get()
_binding.bind_pop()
# Assign method binding for both Variable and DataArray
for _cls in (Variable, DataArray):
    _binding.bind_functions_as_methods(
        _cls, globals(),
        ('broadcast', 'flatten', 'fold', 'squeeze', 'transpose', 'all', 'any', 'mean',
         'sum', 'nanmean', 'nansum', 'floor', 'ceil', 'round', 'to'))
del _cls
del to
# Assign method binding for JUST Variable
_binding.bind_functions_as_methods(Variable, globals(),
                                   ('cumsum', 'max', 'min', 'nanmax', 'nanmin'))
# Assign method binding for JUST Dataset
_binding.bind_functions_as_methods(Dataset, globals(), ('squeeze', ))
for _cls in (DataArray, Dataset):
    _binding.bind_functions_as_methods(_cls, globals(), ('groupby', 'transform_coords'))
del _cls
del _binding

from . import data
<<<<<<< HEAD

from . import serialization

from .plotting import plot

setattr(Variable, 'plot', plot)
setattr(DataArray, 'plot', plot)
setattr(Dataset, 'plot', plot)
=======
from . import serialization
from . import spatial
>>>>>>> 3d821c1e
<|MERGE_RESOLUTION|>--- conflicted
+++ resolved
@@ -105,16 +105,11 @@
 del _binding
 
 from . import data
-<<<<<<< HEAD
-
 from . import serialization
+from . import spatial
 
 from .plotting import plot
 
 setattr(Variable, 'plot', plot)
 setattr(DataArray, 'plot', plot)
-setattr(Dataset, 'plot', plot)
-=======
-from . import serialization
-from . import spatial
->>>>>>> 3d821c1e
+setattr(Dataset, 'plot', plot)