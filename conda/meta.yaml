--- conflicted
+++ resolved
@@ -33,8 +33,6 @@
     - cppcheck [linux64]
     - git
     - ninja
-<<<<<<< HEAD
-    - python
     - benchmark=1.6.1
     - gtest=1.15.2
     - gmock=1.15.2
@@ -42,8 +40,6 @@
     - eigen=3.4.0
     - pybind11=2.13.6
 
-=======
->>>>>>> 7b209d6a
   host:
     - python
     - tbb-devel=2021.12.0
@@ -63,12 +59,7 @@
     - {{ compiler('cxx') }}
     - bs4
     - cmake
-<<<<<<< HEAD
-    - comm>=0.1.3  # earlier versions break tests with ipywidgets with latest ipykernel
     - conan==1.65.0
-=======
-    - conan==1.64.1
->>>>>>> 7b209d6a
     - h5py
     - hypothesis
     - ipykernel
