<<<<<<< HEAD
numpy:
  - '1.22'
=======
>>>>>>> 7b209d6a
target_platform:
  - linux-64<|MERGE_RESOLUTION|>--- conflicted
+++ resolved
@@ -1,7 +1,2 @@
-<<<<<<< HEAD
-numpy:
-  - '1.22'
-=======
->>>>>>> 7b209d6a
 target_platform:
   - linux-64