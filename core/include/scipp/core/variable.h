// SPDX-License-Identifier: GPL-3.0-or-later
// Copyright (c) 2019 Scipp contributors (https://github.com/scipp)
/// @file
/// @author Simon Heybrock
#ifndef VARIABLE_H
#define VARIABLE_H

#include <string>
#include <type_traits>
#include <variant>

#include <Eigen/Dense>

#include "scipp-core_export.h"
#include "scipp/common/index.h"
#include "scipp/common/span.h"
#include "scipp/core/dimensions.h"
#include "scipp/core/dtype.h"
#include "scipp/core/slice.h"
#include "scipp/core/string.h"
#include "scipp/core/variable_view.h"
#include "scipp/core/vector.h"
#include "scipp/units/unit.h"

namespace scipp::core {

template <class T> struct is_sparse_container : std::false_type {};
template <class T>
struct is_sparse_container<sparse_container<T>> : std::true_type {};

// std::vector<bool> may have a packed non-thread-safe implementation which we
// need to avoid. Therefore we use std::vector<Bool> instead.
template <class T> struct underlying_type { using type = T; };
template <> struct underlying_type<bool> { using type = Bool; };
template <class T> using underlying_type_t = typename underlying_type<T>::type;
template <class... A, class... B>
struct underlying_type<std::tuple<std::pair<A, B>...>> {
  using type =
      std::tuple<std::pair<underlying_type_t<A>, underlying_type_t<B>>...>;
};

class Variable;
template <class... Known> class VariableConceptHandle_impl;
// Any item type that is listed here explicitly can be used with the templated
// `transform`, i.e., we can pass arbitrary functors/lambdas to process data.
using VariableConceptHandle = VariableConceptHandle_impl<
    double, float, int64_t, int32_t, bool, Eigen::Vector3d,
    sparse_container<double>, sparse_container<float>,
    sparse_container<int64_t>, sparse_container<int32_t>>;

/// Abstract base class for any data that can be held by Variable. Also used to
/// hold views to data by (Const)VariableProxy. This is using so-called
/// concept-based polymorphism, see talks by Sean Parent.
///
/// This is the most generic representation for a multi-dimensional array of
/// data. More operations are supportd by the partially-typed VariableConceptT.
class SCIPP_CORE_EXPORT VariableConcept {
public:
  VariableConcept(const Dimensions &dimensions);
  virtual ~VariableConcept() = default;

  virtual DType dtype(bool sparse = false) const noexcept = 0;
  virtual VariableConceptHandle clone() const = 0;
  virtual VariableConceptHandle
  makeDefaultFromParent(const Dimensions &dims) const = 0;
  virtual VariableConceptHandle makeView() const = 0;
  virtual VariableConceptHandle makeView() = 0;
  virtual VariableConceptHandle makeView(const Dim dim,
                                         const scipp::index begin,
                                         const scipp::index end = -1) const = 0;
  virtual VariableConceptHandle makeView(const Dim dim,
                                         const scipp::index begin,
                                         const scipp::index end = -1) = 0;

  virtual VariableConceptHandle reshape(const Dimensions &dims) const = 0;
  virtual VariableConceptHandle reshape(const Dimensions &dims) = 0;

  virtual bool operator==(const VariableConcept &other) const = 0;

  virtual bool isContiguous() const = 0;
  virtual bool isView() const = 0;
  virtual bool isConstView() const = 0;
  virtual bool hasVariances() const noexcept = 0;

  virtual scipp::index size() const = 0;
  virtual void copy(const VariableConcept &other, const Dim dim,
                    const scipp::index offset, const scipp::index otherBegin,
                    const scipp::index otherEnd) = 0;

  const Dimensions &dims() const { return m_dimensions; }

  friend class Variable;

private:
  Dimensions m_dimensions;
};

template <class T> constexpr bool canHaveVariances() noexcept {
  using U = std::remove_const_t<T>;
  return std::is_same_v<U, double> || std::is_same_v<U, float> ||
         std::is_same_v<U, int64_t> || std::is_same_v<U, int32_t> ||
         std::is_same_v<U, sparse_container<double>> ||
         std::is_same_v<U, sparse_container<float>> ||
         std::is_same_v<U, sparse_container<int64_t>> ||
         std::is_same_v<U, sparse_container<int32_t>>;
}

/// Partially typed implementation of VariableConcept. This is a common base
/// class for DataModel<T> and ViewModel<T>. The former holds data in a
/// contiguous array, whereas the latter is a (potentially non-contiguous) view
/// into the former. This base class implements functionality that is common to
/// both, for a specific T.
template <class T> class VariableConceptT : public VariableConcept {
public:
  using value_type = T;

  VariableConceptT(const Dimensions &dimensions)
      : VariableConcept(dimensions) {}

  DType dtype(bool sparse = false) const noexcept override {
    if (!sparse)
      return scipp::core::dtype<T>;
    if constexpr (is_sparse_container<T>::value)
      return scipp::core::dtype<typename T::value_type>;
    std::terminate();
  }
  static DType static_dtype() noexcept { return scipp::core::dtype<T>; }

  virtual void setVariances(Vector<T> &&v) = 0;

  virtual scipp::span<T> values() = 0;
  virtual scipp::span<T> values(const Dim dim, const scipp::index begin,
                                const scipp::index end) = 0;
  virtual scipp::span<const T> values() const = 0;
  virtual scipp::span<const T> values(const Dim dim, const scipp::index begin,
                                      const scipp::index end) const = 0;
  virtual scipp::span<T> variances() = 0;
  virtual scipp::span<T> variances(const Dim dim, const scipp::index begin,
                                   const scipp::index end) = 0;
  virtual scipp::span<const T> variances() const = 0;
  virtual scipp::span<const T> variances(const Dim dim,
                                         const scipp::index begin,
                                         const scipp::index end) const = 0;
  virtual VariableView<T> valuesView(const Dimensions &dims) = 0;
  virtual VariableView<T> valuesView(const Dimensions &dims, const Dim dim,
                                     const scipp::index begin) = 0;
  virtual VariableView<const T> valuesView(const Dimensions &dims) const = 0;
  virtual VariableView<const T> valuesView(const Dimensions &dims,
                                           const Dim dim,
                                           const scipp::index begin) const = 0;
  virtual VariableView<T> variancesView(const Dimensions &dims) = 0;
  virtual VariableView<T> variancesView(const Dimensions &dims, const Dim dim,
                                        const scipp::index begin) = 0;
  virtual VariableView<const T> variancesView(const Dimensions &dims) const = 0;
  virtual VariableView<const T>
  variancesView(const Dimensions &dims, const Dim dim,
                const scipp::index begin) const = 0;
  virtual VariableView<const T>
  valuesReshaped(const Dimensions &dims) const = 0;
  virtual VariableView<T> valuesReshaped(const Dimensions &dims) = 0;
  virtual VariableView<const T>
  variancesReshaped(const Dimensions &dims) const = 0;
  virtual VariableView<T> variancesReshaped(const Dimensions &dims) = 0;

  virtual std::unique_ptr<VariableConceptT> copyT() const = 0;

  VariableConceptHandle
  makeDefaultFromParent(const Dimensions &dims) const override;

  VariableConceptHandle makeView() const override;

  VariableConceptHandle makeView() override;

  VariableConceptHandle makeView(const Dim dim, const scipp::index begin,
                                 const scipp::index end) const override;

  VariableConceptHandle makeView(const Dim dim, const scipp::index begin,
                                 const scipp::index end) override;

  VariableConceptHandle reshape(const Dimensions &dims) const override;

  VariableConceptHandle reshape(const Dimensions &dims) override;

  bool operator==(const VariableConcept &other) const override;
  void copy(const VariableConcept &other, const Dim dim,
            const scipp::index offset, const scipp::index otherBegin,
            const scipp::index otherEnd) override;
};

template <class... Known> class VariableConceptHandle_impl {
public:
  VariableConceptHandle_impl()
      : m_object(std::unique_ptr<VariableConcept>(nullptr)) {}
  template <class T> VariableConceptHandle_impl(T object) {
    using value_t = typename T::element_type::value_type;
    if constexpr ((std::is_same_v<value_t, underlying_type_t<Known>> || ...))
      m_object = std::unique_ptr<VariableConceptT<value_t>>(std::move(object));
    else
      m_object = std::unique_ptr<VariableConcept>(std::move(object));
  }
  VariableConceptHandle_impl(VariableConceptHandle_impl &&) = default;
  VariableConceptHandle_impl(const VariableConceptHandle_impl &other)
      : VariableConceptHandle_impl(other ? other->clone()
                                         : VariableConceptHandle_impl()) {}
  VariableConceptHandle_impl &
  operator=(VariableConceptHandle_impl &&) = default;
  VariableConceptHandle_impl &
  operator=(const VariableConceptHandle_impl &other) {
    return *this = other ? other->clone() : VariableConceptHandle_impl();
  }

  explicit operator bool() const noexcept {
    return std::visit([](auto &&ptr) { return bool(ptr); }, m_object);
  }
  VariableConcept &operator*() const {
    return std::visit([](auto &&arg) -> VariableConcept & { return *arg; },
                      m_object);
  }
  VariableConcept *operator->() const {
    return std::visit(
        [](auto &&arg) -> VariableConcept * { return arg.operator->(); },
        m_object);
  }

  const auto &mutableVariant() const noexcept { return m_object; }

  auto variant() const noexcept {
    return std::visit(
        [](auto &&arg) {
          return std::variant<
              const VariableConcept *,
              const VariableConceptT<underlying_type_t<Known>> *...>{arg.get()};
        },
        m_object);
  }

private:
  std::variant<std::unique_ptr<VariableConcept>,
               std::unique_ptr<VariableConceptT<underlying_type_t<Known>>>...>
      m_object;
};

class VariableConstProxy;
class VariableProxy;

template <class T> constexpr bool is_variable_or_proxy() {
  return std::is_same_v<T, Variable> || std::is_same_v<T, VariableConstProxy> ||
         std::is_same_v<T, VariableProxy>;
}

class DatasetConstProxy;
class DatasetProxy;
class Dataset;
class DataArray;
class DataProxy;

template <class T> constexpr bool is_container_or_proxy() {
  return std::is_same_v<T, Dataset> || std::is_same_v<T, DatasetProxy> ||
         std::is_same_v<T, DatasetConstProxy> || std::is_same_v<T, Variable> ||
         std::is_same_v<T, VariableProxy> ||
         std::is_same_v<T, VariableConstProxy> ||
         std::is_same_v<T, DataArray> || std::is_same_v<T, DataProxy>;
}

namespace detail {
template <class T> struct default_init {
  static T value() { return T(); }
};
// Eigen does not zero-initialize matrices (vectors), which is a recurrent
// source of bugs. Variable does zero-init instead.
template <class T, int Rows, int Cols>
struct default_init<Eigen::Matrix<T, Rows, Cols>> {
  static Eigen::Matrix<T, Rows, Cols> value() {
    return Eigen::Matrix<T, Rows, Cols>::Zero();
  }
};
} // namespace detail

template <class T> Variable makeVariable(T value);

/// Variable is a type-erased handle to any data structure representing a
/// multi-dimensional array. It has a name, a unit, and a set of named
/// dimensions.
class SCIPP_CORE_EXPORT Variable {
public:
  Variable() = default;
  // Having this non-explicit is convenient when passing (potential)
  // variable slices to functions that do not support slices, but implicit
  // conversion may introduce risks, so there is a trade-of here.
  explicit Variable(const VariableConstProxy &slice);
  Variable(const Variable &parent, const Dimensions &dims);
  Variable(const VariableConstProxy &parent, const Dimensions &dims);
  Variable(const Variable &parent, VariableConceptHandle data);

  template <class T>
  Variable(const units::Unit unit, const Dimensions &dimensions, T object);
  template <class T>
  Variable(const units::Unit unit, const Dimensions &dimensions, T values,
           T variances);
  template <class T>
  Variable(const Dimensions &dimensions, std::initializer_list<T> values_)
      : Variable(units::dimensionless, std::move(dimensions),
                 Vector<underlying_type_t<T>>(values_.begin(), values_.end())) {
  }

  explicit operator bool() const noexcept { return m_object.operator bool(); }

  units::Unit unit() const { return m_unit; }
  void setUnit(const units::Unit &unit) { m_unit = unit; }
  constexpr void expectCanSetUnit(const units::Unit &) const noexcept {}

  Dimensions dims() const && { return m_object->dims(); }
  const Dimensions &dims() const & { return m_object->dims(); }
  void setDims(const Dimensions &dimensions);

  DType dtype() const noexcept { return data().dtype(dims().sparse()); }

  bool hasVariances() const noexcept { return data().hasVariances(); }

  template <class T> auto values() const { return scipp::span(cast<T>()); }
  template <class T> auto values() { return scipp::span(cast<T>()); }
  template <class T> auto variances() const {
    return scipp::span(cast<T>(true));
  }
  template <class T> auto variances() { return scipp::span(cast<T>(true)); }
  template <class T> auto sparseValues() const {
    return scipp::span(cast<sparse_container<T>>());
  }
  template <class T> auto sparseValues() {
    return scipp::span(cast<sparse_container<T>>());
  }
  template <class T> auto sparseVariances() const {
    return scipp::span(cast<sparse_container<T>>(true));
  }
  template <class T> auto sparseVariances() {
    return scipp::span(cast<sparse_container<T>>(true));
  }

  // ATTENTION: It is really important to avoid any function returning a
  // (Const)VariableProxy for rvalue Variable. Otherwise the resulting slice
  // will point to free'ed memory.
  VariableConstProxy slice(const Slice slice) const &;
  Variable slice(const Slice slice) const &&;
  VariableProxy slice(const Slice slice) &;
  Variable slice(const Slice slice) &&;

  VariableConstProxy reshape(const Dimensions &dims) const &;
  VariableProxy reshape(const Dimensions &dims) &;
  // Note: Do we have to delete the `const &&` version? Consider
  //   const Variable var;
  //   std::move(var).reshape({});
  // This calls `reshape() const &` but in this case it is not a temporary and
  // will not go out of scope, so that is ok (unless someone changes var and
  // expects the reshaped view to be still valid).
  Variable reshape(const Dimensions &dims) &&;
  void rename(const Dim from, const Dim to);

  bool operator==(const Variable &other) const;
  bool operator==(const VariableConstProxy &other) const;
  bool operator!=(const Variable &other) const;
  bool operator!=(const VariableConstProxy &other) const;
  Variable operator-() const;

  Variable &operator+=(const Variable &other) &;
  Variable &operator+=(const VariableConstProxy &other) &;
  template <typename T, typename = std::enable_if_t<!is_variable_or_proxy<T>()>>
  Variable &operator+=(const T v) & {
    return *this += makeVariable<underlying_type_t<T>>(v);
  }

  Variable &operator-=(const Variable &other) &;
  Variable &operator-=(const VariableConstProxy &other) &;
  template <typename T, typename = std::enable_if_t<!is_variable_or_proxy<T>()>>
  Variable &operator-=(const T v) & {
    return *this -= makeVariable<underlying_type_t<T>>(v);
  }

  Variable &operator*=(const Variable &other) &;
  Variable &operator*=(const VariableConstProxy &other) &;
  template <typename T, typename = std::enable_if_t<!is_variable_or_proxy<T>()>>
  Variable &operator*=(const T v) & {
    return *this *= makeVariable<underlying_type_t<T>>(v);
  }
  template <class T>
  Variable &operator*=(const boost::units::quantity<T> &quantity) & {
    setUnit(unit() * units::Unit(T{}));
    return *this *= quantity.value();
  }

  Variable &operator/=(const Variable &other) &;
  Variable &operator/=(const VariableConstProxy &other) &;
  template <typename T, typename = std::enable_if_t<!is_variable_or_proxy<T>()>>
  Variable &operator/=(const T v) & {
    return *this /= makeVariable<underlying_type_t<T>>(v);
  }
  template <class T>
  Variable &operator/=(const boost::units::quantity<T> &quantity) & {
    setUnit(unit() / units::Unit(T{}));
    return *this /= quantity.value();
  }

  Variable &operator|=(const Variable &other) &;
  Variable &operator|=(const VariableConstProxy &other) &;

  const VariableConcept &data() const && = delete;
  const VariableConcept &data() const & { return *m_object; }
  VariableConcept &data() && = delete;
  VariableConcept &data() & { return *m_object; }

  /// Return variant of pointers to underlying data.
  ///
  /// This is intended for internal use (such as implementing transform
  /// algorithms) and should not need to be used directly by higher-level code.
  auto dataHandle() const && = delete;
  auto dataHandle() const & { return m_object.variant(); }
  const auto &dataHandle() && = delete;
  const auto &dataHandle() & { return m_object.mutableVariant(); }

  template <class T> void setVariances(Vector<T> &&v);

private:
  template <class T>
  const Vector<underlying_type_t<T>> &cast(const bool variances = false) const;
  template <class T>
  Vector<underlying_type_t<T>> &cast(const bool variances = false);

  units::Unit m_unit;
  VariableConceptHandle m_object;
};

template <class T> Variable makeVariable(const Dimensions &dimensions) {
  if (dimensions.sparse())
    return Variable(
        units::dimensionless, std::move(dimensions),
        Vector<sparse_container<underlying_type_t<T>>>(dimensions.volume()));
  else
    return Variable(units::dimensionless, std::move(dimensions),
                    Vector<underlying_type_t<T>>(
                        dimensions.volume(),
                        detail::default_init<underlying_type_t<T>>::value()));
}

template <class T>
Variable makeVariableWithVariances(const Dimensions &dimensions,
                                   units::Unit unit = units::dimensionless) {
  if (dimensions.sparse())
    return Variable(
        unit, std::move(dimensions),
        Vector<sparse_container<underlying_type_t<T>>>(dimensions.volume()),
        Vector<sparse_container<underlying_type_t<T>>>(dimensions.volume()));
  else
    return Variable(unit, std::move(dimensions),
                    Vector<underlying_type_t<T>>(
                        dimensions.volume(),
                        detail::default_init<underlying_type_t<T>>::value()),
                    Vector<underlying_type_t<T>>(
                        dimensions.volume(),
                        detail::default_init<underlying_type_t<T>>::value()));
}

template <class T>
Variable makeVariable(const std::initializer_list<Dim> &dims,
                      const std::initializer_list<scipp::index> &shape) {
  return makeVariable<T>(Dimensions(dims, shape));
}

template <class T> Variable makeVariable(T value) {
  return Variable(units::dimensionless, Dimensions{},
                  Vector<underlying_type_t<T>>(1, value));
}

template <class T> Variable makeVariable(T value, T variance) {
  return Variable(units::dimensionless, Dimensions{},
                  Vector<underlying_type_t<T>>(1, value),
                  Vector<underlying_type_t<T>>(1, variance));
}

template <class T, class T2 = T>
Variable makeVariable(const Dimensions &dimensions,
                      std::initializer_list<T2> values,
                      std::initializer_list<T2> variances = {}) {
  if constexpr (is_sparse_v<T2>) {
    return Variable(units::dimensionless, std::move(dimensions),
                    Vector<sparse_container<underlying_type_t<T>>>(
                        values.begin(), values.end()),
                    Vector<sparse_container<underlying_type_t<T>>>(
                        variances.begin(), variances.end()));
  } else {
    return Variable(
        units::dimensionless, std::move(dimensions),
        Vector<underlying_type_t<T>>(values.begin(), values.end()),
        Vector<underlying_type_t<T>>(variances.begin(), variances.end()));
  }
}

template <class T, class T2 = T>
Variable makeVariable(const Dimensions &dimensions, const units::Unit unit,
                      std::initializer_list<T2> values,
                      std::initializer_list<T2> variances = {}) {
  return Variable(
      unit, std::move(dimensions),
      Vector<underlying_type_t<T>>(values.begin(), values.end()),
      Vector<underlying_type_t<T>>(variances.begin(), variances.end()));
}

namespace detail {
template <class... N> struct is_vector : std::false_type {};
template <class N, class A>
struct is_vector<std::vector<N, A>> : std::true_type {};

template <int I, class... Ts> decltype(auto) nth(Ts &&... ts) {
  return std::get<I>(std::forward_as_tuple(ts...));
}

template <int I, class... Ts>
using nth_t = decltype(std::get<I>(std::declval<std::tuple<Ts...>>()));
} // namespace detail

template <class T, class... Args>
Variable makeVariable(const Dimensions &dimensions, Args &&... args) {
  // Note: Using `if constexpr` instead of another overload, since overloading
  // on universal reference arguments is problematic.
  if constexpr (detail::is_vector<std::remove_cv_t<
                    std::remove_reference_t<Args>>...>::value) {
    // Copies to aligned memory.
    return Variable(units::dimensionless, std::move(dimensions),
                    Vector<underlying_type_t<T>>(args.begin(), args.end())...);
  } else if constexpr (sizeof...(Args) == 1 &&
                       (std::is_convertible_v<Args, units::Unit> && ...)) {
    return Variable(args..., std::move(dimensions),
                    Vector<underlying_type_t<T>>(
                        dimensions.volume(),
                        detail::default_init<underlying_type_t<T>>::value()));
  } else if constexpr (sizeof...(Args) == 2) {
    if constexpr (std::is_convertible_v<detail::nth_t<0, Args...>,
                                        std::vector<T>> &&
                  std::is_convertible_v<detail::nth_t<1, Args...>,
                                        std::vector<T>>) {
      return Variable(
          units::dimensionless, std::move(dimensions),
          Vector<underlying_type_t<T>>(detail::nth<0>(args...).begin(),
                                       detail::nth<0>(args...).end()),
          Vector<underlying_type_t<T>>(detail::nth<1>(args...).begin(),
                                       detail::nth<1>(args...).end()));
    } else {
      return Variable(
          units::dimensionless, std::move(dimensions),
          Vector<underlying_type_t<T>>(std::forward<Args>(args)...));
    }
  } else if constexpr (sizeof...(Args) == 3) {
    if constexpr (std::is_convertible_v<detail::nth_t<0, Args...>,
                                        units::Unit> &&
                  std::is_convertible_v<detail::nth_t<1, Args...>,
                                        std::vector<T>> &&
                  std::is_convertible_v<detail::nth_t<2, Args...>,
                                        std::vector<T>>) {
      return Variable(
          detail::nth<0>(args...), std::move(dimensions),
          Vector<underlying_type_t<T>>(detail::nth<1>(args...).begin(),
                                       detail::nth<1>(args...).end()),
          Vector<underlying_type_t<T>>(detail::nth<2>(args...).begin(),
                                       detail::nth<2>(args...).end()));
    } else {
      return Variable(
          units::dimensionless, std::move(dimensions),
          Vector<underlying_type_t<T>>(std::forward<Args>(args)...));
    }
  } else {
    return Variable(units::dimensionless, std::move(dimensions),
                    Vector<underlying_type_t<T>>(std::forward<Args>(args)...));
  }
}

/// Non-mutable view into (a subset of) a Variable.
class SCIPP_CORE_EXPORT VariableConstProxy {
public:
  VariableConstProxy(const Variable &variable) : m_variable(&variable) {}
  VariableConstProxy(const Variable &variable, const Dimensions &dims)
      : m_variable(&variable), m_view(variable.data().reshape(dims)) {}
  VariableConstProxy(const VariableConstProxy &other) = default;
  VariableConstProxy(const Variable &variable, const Dim dim,
                     const scipp::index begin, const scipp::index end = -1)
      : m_variable(&variable),
        m_view(variable.data().makeView(dim, begin, end)) {}
  VariableConstProxy(const VariableConstProxy &slice, const Dim dim,
                     const scipp::index begin, const scipp::index end = -1)
      : m_variable(slice.m_variable),
        m_view(slice.data().makeView(dim, begin, end)) {}

  explicit operator bool() const noexcept {
    return m_variable->operator bool();
  }

  VariableConstProxy slice(const Slice slice) const {
    return VariableConstProxy(*this, slice.dim(), slice.begin(), slice.end());
  }

  // Note the return type. Reshaping a non-contiguous slice cannot return a
  // slice in general so we must return a copy of the data.
  Variable reshape(const Dimensions &dims) const;

  units::Unit unit() const { return m_variable->unit(); }

  // Note: Returning by value to avoid issues with referencing a temporary
  // (VariableProxy is returned by-value from DatasetSlice).
  Dimensions dims() const {
    if (m_view)
      return m_view->dims();
    else
      return m_variable->dims();
  }

  std::vector<scipp::index> strides() const {
    const auto parent = m_variable->dims();
    std::vector<scipp::index> strides;
    for (const auto &label : parent.labels())
      if (dims().contains(label))
        strides.emplace_back(parent.offset(label));
    return strides;
  }

  DType dtype() const noexcept { return m_variable->dtype(); }

  const VariableConcept &data() const && = delete;
  const VariableConcept &data() const & {
    if (m_view)
      return *m_view;
    else
      return m_variable->data();
  }

  auto dataHandle() const && = delete;
  auto dataHandle() const & {
    if (m_view)
      return m_view.variant();
    else
      return m_variable->dataHandle();
  }

  bool hasVariances() const noexcept { return m_variable->hasVariances(); }

  // Note: This return a proxy object (a VariableView) that does reference
  // members owner by *this. Therefore we can support this even for
  // temporaries and we do not need to delete the rvalue overload, unlike for
  // many other methods. The data is owned by the underlying variable so it
  // will not be deleted even if *this is a temporary and gets deleted.
  template <class T> auto values() const { return cast<T>(); }
  template <class T> auto variances() const { return castVariances<T>(); }
  template <class T> auto sparseValues() const {
    return cast<sparse_container<T>>();
  }
  template <class T> auto sparseVariances() const {
    return castVariances<sparse_container<T>>();
  }

  bool operator==(const Variable &other) const;
  bool operator==(const VariableConstProxy &other) const;
  bool operator!=(const Variable &other) const;
  bool operator!=(const VariableConstProxy &other) const;
  Variable operator-() const;

  auto &underlying() const { return *m_variable; }

protected:
  friend class Variable;

  template <class T>
  const VariableView<const underlying_type_t<T>> cast() const;
  template <class T>
  const VariableView<const underlying_type_t<T>> castVariances() const;

  const Variable *m_variable;
  VariableConceptHandle m_view;
};

/** Mutable view into (a subset of) a Variable.
 *
 * By inheriting from VariableConstProxy any code that works for
 * VariableConstProxy will automatically work also for this mutable variant. */
class SCIPP_CORE_EXPORT VariableProxy : public VariableConstProxy {
public:
  VariableProxy(Variable &variable)
      : VariableConstProxy(variable), m_mutableVariable(&variable) {}
  // Note that we use the basic constructor of VariableConstProxy to avoid
  // creation of a const m_view, which would be overwritten immediately.
  VariableProxy(Variable &variable, const Dimensions &dims)
      : VariableConstProxy(variable), m_mutableVariable(&variable) {
    m_view = variable.data().reshape(dims);
  }
  VariableProxy(const VariableProxy &other) = default;
  VariableProxy(Variable &variable, const Dim dim, const scipp::index begin,
                const scipp::index end = -1)
      : VariableConstProxy(variable), m_mutableVariable(&variable) {
    m_view = variable.data().makeView(dim, begin, end);
  }
  VariableProxy(const VariableProxy &slice, const Dim dim,
                const scipp::index begin, const scipp::index end = -1)
      : VariableConstProxy(slice), m_mutableVariable(slice.m_mutableVariable) {
    m_view = slice.data().makeView(dim, begin, end);
  }

  VariableProxy slice(const Slice slice) const {
    return VariableProxy(*this, slice.dim(), slice.begin(), slice.end());
  }

  using VariableConstProxy::data;

  VariableConcept &data() const && = delete;
  VariableConcept &data() const & {
    if (!m_view)
      return m_mutableVariable->data();
    return *m_view;
  }

  const auto &dataHandle() const && = delete;
  const auto &dataHandle() const & {
    if (!m_view)
      return m_mutableVariable->dataHandle();
    return m_view.mutableVariant();
  }

  // Note: No need to delete rvalue overloads here, see VariableConstProxy.
  template <class T> auto values() const { return cast<T>(); }
  template <class T> auto variances() const { return castVariances<T>(); }
  template <class T> auto sparseValues() const {
    return cast<sparse_container<T>>();
  }
  template <class T> auto sparseVariances() const {
    return castVariances<sparse_container<T>>();
  }

  // Note: We want to support things like `var(Dim::X, 0) += var2`, i.e., when
  // the left-hand-side is a temporary. This is ok since data is modified in
  // underlying Variable. However, we do not return the typical `VariableProxy
  // &` from these operations since that could reference a temporary. Due to the
  // way Python implements things like __iadd__ we must return an object
  // referencing the data though. We therefore return by value (this is not for
  // free since it involves a memory allocation but is probably relatively cheap
  // compared to other things). If the return by value turns out to be a
  // performance issue, another option is to have overloads for *this of types
  // `&` and `&&` with distinct return types (by reference in the first case, by
  // value in the second). In principle we may also change the implementation of
  // the Python exports to return `a` after calling `a += b` instead of
  // returning `a += b` but I am not sure how Pybind11 handles object lifetimes
  // (would this suffer from the same issue?).
  template <class T> VariableProxy assign(const T &other) const;

  VariableProxy operator+=(const Variable &other) const;
  VariableProxy operator+=(const VariableConstProxy &other) const;
  template <typename T, typename = std::enable_if_t<!is_variable_or_proxy<T>()>>
  VariableProxy operator+=(const T v) const {
    return *this += makeVariable<T>(v);
  }

  VariableProxy operator-=(const Variable &other) const;
  VariableProxy operator-=(const VariableConstProxy &other) const;
  template <typename T, typename = std::enable_if_t<!is_variable_or_proxy<T>()>>
  VariableProxy operator-=(const T v) const {
    return *this -= makeVariable<underlying_type_t<T>>(v);
  }

  VariableProxy operator*=(const Variable &other) const;
  VariableProxy operator*=(const VariableConstProxy &other) const;
  template <typename T, typename = std::enable_if_t<!is_variable_or_proxy<T>()>>
  VariableProxy operator*=(const T v) const {
    return *this *= makeVariable<underlying_type_t<T>>(v);
  }

  VariableProxy operator/=(const Variable &other) const;
  VariableProxy operator/=(const VariableConstProxy &other) const;
  template <typename T, typename = std::enable_if_t<!is_variable_or_proxy<T>()>>
  VariableProxy operator/=(const T v) const {
    return *this /= makeVariable<underlying_type_t<T>>(v);
  }

  VariableProxy operator|=(const Variable &other) const;
  VariableProxy operator|=(const VariableConstProxy &other) const;

  template <class T> void setVariances(Vector<T> &&v) const;

  void setUnit(const units::Unit &unit) const;
  void expectCanSetUnit(const units::Unit &unit) const;
  scipp::index size() const { return data().size(); }

private:
  friend class Variable;

  template <class T> VariableView<underlying_type_t<T>> cast() const;
  template <class T> VariableView<underlying_type_t<T>> castVariances() const;

  Variable *m_mutableVariable;
};

SCIPP_CORE_EXPORT Variable operator+(const Variable &a, const Variable &b);
SCIPP_CORE_EXPORT Variable operator-(const Variable &a, const Variable &b);
SCIPP_CORE_EXPORT Variable operator*(const Variable &a, const Variable &b);
SCIPP_CORE_EXPORT Variable operator/(const Variable &a, const Variable &b);
SCIPP_CORE_EXPORT Variable operator|(const Variable &a, const Variable &b);
SCIPP_CORE_EXPORT Variable operator+(const Variable &a,
                                     const VariableConstProxy &b);
SCIPP_CORE_EXPORT Variable operator-(const Variable &a,
                                     const VariableConstProxy &b);
SCIPP_CORE_EXPORT Variable operator*(const Variable &a,
                                     const VariableConstProxy &b);
SCIPP_CORE_EXPORT Variable operator/(const Variable &a,
                                     const VariableConstProxy &b);
SCIPP_CORE_EXPORT Variable operator|(const Variable &a,
                                     const VariableConstProxy &b);
SCIPP_CORE_EXPORT Variable operator+(const VariableConstProxy &a,
                                     const Variable &b);
SCIPP_CORE_EXPORT Variable operator-(const VariableConstProxy &a,
                                     const Variable &b);
SCIPP_CORE_EXPORT Variable operator*(const VariableConstProxy &a,
                                     const Variable &b);
SCIPP_CORE_EXPORT Variable operator/(const VariableConstProxy &a,
                                     const Variable &b);
SCIPP_CORE_EXPORT Variable operator|(const VariableConstProxy &a,
                                     const Variable &b);
SCIPP_CORE_EXPORT Variable operator+(const VariableConstProxy &a,
                                     const VariableConstProxy &b);
SCIPP_CORE_EXPORT Variable operator-(const VariableConstProxy &a,
                                     const VariableConstProxy &b);
SCIPP_CORE_EXPORT Variable operator*(const VariableConstProxy &a,
                                     const VariableConstProxy &b);
SCIPP_CORE_EXPORT Variable operator/(const VariableConstProxy &a,
                                     const VariableConstProxy &b);
<<<<<<< HEAD
SCIPP_CORE_EXPORT Variable operator|(const VariableConstProxy &a,
                                     const VariableConstProxy &b);
=======

>>>>>>> 0a4ecf68
// Note: If the left-hand-side in an addition is a VariableProxy this simply
// implicitly converts it to a Variable. A copy for the return value is required
// anyway so this is a convenient way to avoid defining more overloads.
template <typename T, typename = std::enable_if_t<!is_container_or_proxy<T>()>>
Variable operator+(const T value, const VariableConstProxy &a) {
  return makeVariable<T>(value) + a;
}
template <typename T, typename = std::enable_if_t<!is_container_or_proxy<T>()>>
Variable operator-(const T value, const VariableConstProxy &a) {
  return makeVariable<T>(value) - a;
}
template <typename T, typename = std::enable_if_t<!is_container_or_proxy<T>()>>
Variable operator*(const T value, const VariableConstProxy &a) {
  return makeVariable<T>(value) * a;
}
template <typename T, typename = std::enable_if_t<!is_container_or_proxy<T>()>>
Variable operator/(const T value, const VariableConstProxy &a) {
  return makeVariable<T>(value) / a;
}
template <typename T, typename = std::enable_if_t<!is_container_or_proxy<T>()>>
Variable operator+(const VariableConstProxy &a, const T value) {
  return a + makeVariable<T>(value);
}
template <typename T, typename = std::enable_if_t<!is_container_or_proxy<T>()>>
Variable operator-(const VariableConstProxy &a, const T value) {
  return a - makeVariable<T>(value);
}
template <typename T, typename = std::enable_if_t<!is_container_or_proxy<T>()>>
Variable operator*(const VariableConstProxy &a, const T value) {
  return a * makeVariable<T>(value);
}
template <typename T, typename = std::enable_if_t<!is_container_or_proxy<T>()>>
Variable operator/(const VariableConstProxy &a, const T value) {
  return a / makeVariable<T>(value);
}

template <class T>
Variable operator*(Variable a, const boost::units::quantity<T> &quantity) {
  return std::move(a *= quantity);
}
template <class T>
Variable operator/(Variable a, const boost::units::quantity<T> &quantity) {
  return std::move(a /= quantity);
}
template <class T>
Variable operator/(const boost::units::quantity<T> &quantity, Variable a) {
  return makeVariable<double>({}, units::Unit(T{}), {quantity.value()}) /
         std::move(a);
}

template <typename T>
std::enable_if_t<std::is_arithmetic_v<T>, Variable>
operator*(T v, const units::Unit &unit) {
  return makeVariable<underlying_type_t<T>>({}, unit, {v});
}

template <typename T>
std::enable_if_t<std::is_arithmetic_v<T>, Variable>
operator/(T v, const units::Unit &unit) {
  return makeVariable<underlying_type_t<T>>(
      {}, units::Unit(units::dimensionless) / unit, {v});
}

SCIPP_CORE_EXPORT std::vector<Variable>
split(const Variable &var, const Dim dim,
      const std::vector<scipp::index> &indices);
SCIPP_CORE_EXPORT Variable abs(const Variable &var);
SCIPP_CORE_EXPORT Variable broadcast(const VariableConstProxy &var,
                                     const Dimensions &dims);
SCIPP_CORE_EXPORT Variable concatenate(const VariableConstProxy &a1,
                                       const VariableConstProxy &a2,
                                       const Dim dim);
SCIPP_CORE_EXPORT Variable dot(const Variable &a, const Variable &b);
SCIPP_CORE_EXPORT Variable filter(const Variable &var, const Variable &filter);
SCIPP_CORE_EXPORT Variable mean(const VariableConstProxy &var, const Dim dim);
SCIPP_CORE_EXPORT Variable norm(const Variable &var);
SCIPP_CORE_EXPORT Variable permute(const Variable &var, const Dim dim,
                                   const std::vector<scipp::index> &indices);
SCIPP_CORE_EXPORT Variable rebin(const VariableConstProxy &var, const Dim dim,
                                 const VariableConstProxy &oldCoord,
                                 const VariableConstProxy &newCoord);
SCIPP_CORE_EXPORT Variable reverse(Variable var, const Dim dim);
SCIPP_CORE_EXPORT Variable sqrt(const Variable &var);

SCIPP_CORE_EXPORT Variable sum(const VariableConstProxy &var, const Dim dim);
SCIPP_CORE_EXPORT Variable copy(const VariableConstProxy &var);

// Trigonometrics
SCIPP_CORE_EXPORT Variable sin(const Variable &var);
SCIPP_CORE_EXPORT Variable cos(const Variable &var);
SCIPP_CORE_EXPORT Variable tan(const Variable &var);
SCIPP_CORE_EXPORT Variable asin(const Variable &var);
SCIPP_CORE_EXPORT Variable acos(const Variable &var);
SCIPP_CORE_EXPORT Variable atan(const Variable &var);

} // namespace scipp::core

#endif // VARIABLE_H<|MERGE_RESOLUTION|>--- conflicted
+++ resolved
@@ -824,12 +824,8 @@
                                      const VariableConstProxy &b);
 SCIPP_CORE_EXPORT Variable operator/(const VariableConstProxy &a,
                                      const VariableConstProxy &b);
-<<<<<<< HEAD
 SCIPP_CORE_EXPORT Variable operator|(const VariableConstProxy &a,
                                      const VariableConstProxy &b);
-=======
-
->>>>>>> 0a4ecf68
 // Note: If the left-hand-side in an addition is a VariableProxy this simply
 // implicitly converts it to a Variable. A copy for the return value is required
 // anyway so this is a convenient way to avoid defining more overloads.
