// SPDX-License-Identifier: GPL-3.0-or-later
// Copyright (c) 2021 Scipp contributors (https://github.com/scipp)
/// @file
/// @author Simon Heybrock
#pragma once

#include <Eigen/Dense>

#include "scipp/common/numeric.h"
#include "scipp/common/overloaded.h"
#include "scipp/core/element/arg_list.h"
#include "scipp/core/subbin_sizes.h"
#include "scipp/core/transform_common.h"

namespace scipp::core::element {

constexpr auto add_inplace_types =
    arg_list<double, float, int64_t, int32_t, Eigen::Vector3d, SubbinSizes,
             std::tuple<scipp::core::time_point, int64_t>,
             std::tuple<scipp::core::time_point, int32_t>,
             std::tuple<double, float>, std::tuple<float, double>,
             std::tuple<int64_t, int32_t>, std::tuple<int32_t, int64_t>,
             std::tuple<double, int64_t>, std::tuple<double, int32_t>,
             std::tuple<float, int64_t>, std::tuple<float, int32_t>,
             std::tuple<int64_t, bool>>;

constexpr auto plus_equals =
    overloaded{add_inplace_types, [](auto &&a, const auto &b) { a += b; }};

constexpr auto nan_plus_equals =
    overloaded{add_inplace_types, [](auto &&a, const auto &b) {
                 using numeric::isnan;
                 if (isnan(a))
                   a = std::decay_t<decltype(a)>{0}; // Force zero
                 if (!isnan(b))
                   a += b;
               }};

constexpr auto minus_equals =
    overloaded{add_inplace_types, [](auto &&a, const auto &b) { a -= b; }};

constexpr auto mul_inplace_types = arg_list<
    double, float, int64_t, int32_t, std::tuple<double, float>,
    std::tuple<float, double>, std::tuple<int64_t, int32_t>,
    std::tuple<int64_t, bool>, std::tuple<int32_t, int64_t>,
    std::tuple<double, int64_t>, std::tuple<double, int32_t>,
    std::tuple<float, int64_t>, std::tuple<float, int32_t>,
    std::tuple<Eigen::Vector3d, double>, std::tuple<Eigen::Vector3d, float>,
    std::tuple<Eigen::Vector3d, int64_t>, std::tuple<Eigen::Vector3d, int32_t>>;

// Note that we do *not* support any integer type as left-hand-side, to match
// Python 3 and numpy "truediv" behavior. If "floordiv" is required it should be
// implemented as a separate operation.
constexpr auto div_inplace_types = arg_list<
    double, float, std::tuple<double, float>, std::tuple<float, double>,
    std::tuple<double, int64_t>, std::tuple<double, int32_t>,
    std::tuple<float, int64_t>, std::tuple<float, int32_t>,
    std::tuple<Eigen::Vector3d, double>, std::tuple<Eigen::Vector3d, float>,
    std::tuple<Eigen::Vector3d, int64_t>, std::tuple<Eigen::Vector3d, int32_t>>;

constexpr auto times_equals =
    overloaded{mul_inplace_types, [](auto &&a, const auto &b) { a *= b; }};
constexpr auto divide_equals =
    overloaded{div_inplace_types, [](auto &&a, const auto &b) { a /= b; }};

// mod defined as in Python
constexpr auto mod_equals = overloaded{
    arg_list<int64_t, int32_t, std::tuple<int64_t, int32_t>>,
    [](units::Unit &a, const units::Unit &b) { a %= b; },
    [](auto &&a, const auto &b) { a = b == 0 ? b : ((a % b) + b) % b; }};

struct add_types_t {
  constexpr void operator()() const noexcept;
  using types =
      decltype(std::tuple_cat(std::declval<arithmetic_and_matrix_type_pairs>(),
                              std::tuple<std::tuple<time_point, int64_t>,
                                         std::tuple<int64_t, time_point>>{}));
};

struct minus_types_t {
  constexpr void operator()() const noexcept;
  using types = decltype(
      std::tuple_cat(std::declval<arithmetic_and_matrix_type_pairs>(),
                     std::tuple<std::tuple<time_point, int64_t>,
                                std::tuple<time_point, time_point>>{}));
};

struct times_types_t {
  constexpr void operator()() const noexcept;
<<<<<<< HEAD
  using types = decltype(std::tuple_cat(
      std::declval<arithmetic_type_pairs_with_bool>(),
      std::tuple<std::tuple<Eigen::Matrix3d, Eigen::Matrix3d>>{},
      std::tuple<std::tuple<Eigen::Matrix3d, Eigen::Vector3d>>{}));
=======
  using types = decltype(
      std::tuple_cat(std::declval<arithmetic_type_pairs_with_bool>(),
                     std::tuple<std::tuple<Eigen::Matrix3d, Eigen::Matrix3d>>(),
                     std::tuple<std::tuple<Eigen::Matrix3d, Eigen::Vector3d>>(),
                     std::tuple<std::tuple<double, Eigen::Vector3d>>(),
                     std::tuple<std::tuple<float, Eigen::Vector3d>>(),
                     std::tuple<std::tuple<int64_t, Eigen::Vector3d>>(),
                     std::tuple<std::tuple<int32_t, Eigen::Vector3d>>(),
                     std::tuple<std::tuple<Eigen::Vector3d, double>>(),
                     std::tuple<std::tuple<Eigen::Vector3d, float>>(),
                     std::tuple<std::tuple<Eigen::Vector3d, int64_t>>(),
                     std::tuple<std::tuple<Eigen::Vector3d, int32_t>>()));
>>>>>>> a05fba2c
};

struct divide_types_t {
  constexpr void operator()() const noexcept;
  using types = decltype(
      std::tuple_cat(std::declval<arithmetic_type_pairs>(),
                     std::tuple<std::tuple<Eigen::Vector3d, double>>(),
                     std::tuple<std::tuple<Eigen::Vector3d, float>>(),
                     std::tuple<std::tuple<Eigen::Vector3d, int64_t>>(),
                     std::tuple<std::tuple<Eigen::Vector3d, int32_t>>()));
};

constexpr auto plus =
    overloaded{add_types_t{}, [](const auto a, const auto b) { return a + b; }};
constexpr auto minus = overloaded{
    minus_types_t{}, [](const auto a, const auto b) { return a - b; }};
constexpr auto times = overloaded{
    times_types_t{},
    transform_flags::expect_no_in_variance_if_out_cannot_have_variance,
    [](const auto a, const auto b) { return a * b; }};

constexpr auto divide = overloaded{
    divide_types_t{},
    transform_flags::expect_no_in_variance_if_out_cannot_have_variance,
    [](const auto a, const auto b) {
      // Integer division is truediv, as in Python 3 and numpy
      if constexpr (std::is_integral_v<decltype(a)> &&
                    std::is_integral_v<decltype(b)>)
        return static_cast<double>(a) / b;
      else
        return a / b;
    }};

// mod defined as in Python
constexpr auto mod = overloaded{
    arg_list<int64_t, int32_t, std::tuple<int32_t, int64_t>,
             std::tuple<int64_t, int32_t>>,
    [](const units::Unit &a, const units::Unit &b) { return a % b; },
    [](const auto a, const auto b) { return b == 0 ? 0 : ((a % b) + b) % b; }};

constexpr auto unary_minus =
    overloaded{arg_list<double, float, int64_t, int32_t, Eigen::Vector3d>,
               [](const auto x) { return -x; }};

} // namespace scipp::core::element<|MERGE_RESOLUTION|>--- conflicted
+++ resolved
@@ -87,12 +87,6 @@
 
 struct times_types_t {
   constexpr void operator()() const noexcept;
-<<<<<<< HEAD
-  using types = decltype(std::tuple_cat(
-      std::declval<arithmetic_type_pairs_with_bool>(),
-      std::tuple<std::tuple<Eigen::Matrix3d, Eigen::Matrix3d>>{},
-      std::tuple<std::tuple<Eigen::Matrix3d, Eigen::Vector3d>>{}));
-=======
   using types = decltype(
       std::tuple_cat(std::declval<arithmetic_type_pairs_with_bool>(),
                      std::tuple<std::tuple<Eigen::Matrix3d, Eigen::Matrix3d>>(),
@@ -105,7 +99,6 @@
                      std::tuple<std::tuple<Eigen::Vector3d, float>>(),
                      std::tuple<std::tuple<Eigen::Vector3d, int64_t>>(),
                      std::tuple<std::tuple<Eigen::Vector3d, int32_t>>()));
->>>>>>> a05fba2c
 };
 
 struct divide_types_t {
