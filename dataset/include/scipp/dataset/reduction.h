--- conflicted
+++ resolved
@@ -8,14 +8,7 @@
 
 namespace scipp::dataset {
 
-<<<<<<< HEAD
-SCIPP_DATASET_EXPORT DataArray flatten(const DataArrayConstView &a,
-                                       const Dim dim);
-SCIPP_DATASET_EXPORT Dataset flatten(const DatasetConstView &d, const Dim dim);
-
 SCIPP_DATASET_EXPORT DataArray sum(const DataArrayConstView &a);
-=======
->>>>>>> 45bb0cd6
 SCIPP_DATASET_EXPORT DataArray sum(const DataArrayConstView &a, const Dim dim);
 SCIPP_DATASET_EXPORT Dataset sum(const DatasetConstView &d, const Dim dim);
 SCIPP_DATASET_EXPORT Dataset sum(const DatasetConstView &d);
