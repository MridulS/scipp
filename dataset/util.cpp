--- conflicted
+++ resolved
@@ -49,29 +49,16 @@
 scipp::index size_of(const DataArray &dataarray, const SizeofTag tag,
                      bool include_aligned_coords) {
   scipp::index size = 0;
-<<<<<<< HEAD
   size += size_of(dataarray.data(), tag);
-  for (const auto coord : dataarray.attrs()) {
+  for (const auto &coord : dataarray.attrs()) {
     size += size_of(coord.second, tag);
   }
-  for (const auto mask : dataarray.masks()) {
+  for (const auto &mask : dataarray.masks()) {
     size += size_of(mask.second, tag);
   }
   if (include_aligned_coords) {
-    for (const auto coord : dataarray.coords()) {
+    for (const auto &coord : dataarray.coords()) {
       size += size_of(coord.second, tag);
-=======
-  size += size_of(dataarray.data());
-  for (const auto &coord : dataarray.attrs()) {
-    size += size_of(coord.second);
-  }
-  for (const auto &mask : dataarray.masks()) {
-    size += size_of(mask.second);
-  }
-  if (include_aligned_coords) {
-    for (const auto &coord : dataarray.coords()) {
-      size += size_of(coord.second);
->>>>>>> c4c3f69b
     }
   }
   return size;
@@ -82,13 +69,8 @@
   for (const auto &data : dataset) {
     size += size_of(data, tag, false);
   }
-<<<<<<< HEAD
-  for (const auto coord : dataset.coords()) {
+  for (const auto &coord : dataset.coords()) {
     size += size_of(coord.second, tag);
-=======
-  for (const auto &coord : dataset.coords()) {
-    size += size_of(coord.second);
->>>>>>> c4c3f69b
   }
   return size;
 }
