{
 "cells": [
  {
   "cell_type": "markdown",
   "metadata": {},
   "source": [
    "# Plotting Overview\n",
    "\n",
    "## Getting started\n",
    "\n",
<<<<<<< HEAD
    "`scipp` offers a number of different ways to plot data from a `Variable`, `DataArray`, or a `Dataset`.\n",
=======
    "Scipp offers a number of different ways to plot data from a `DataArray` or a `Dataset`.\n",
>>>>>>> fffbfbab
    "It uses the `matplotlib` graphing library to do so, as well as the `pythreejs` project for 3D visualizations.\n",
    "\n",
    "<div class=\"alert alert-warning\">\n",
    "\n",
    "*How to make plots interactive*\n",
    "\n",
    "Matplotlib makes static plots by default in Jupyter notebooks. To enable interactive plots, use\n",
    "```\n",
    "%matplotlib widget\n",
    "```\n",
    "at the start of your notebook\n",
    "(see [here](https://matplotlib.org/stable/users/explain/backends.html#the-builtin-backends)\n",
    "for more details on Matplotlib backends).\n",
    "    \n",
    "</div>\n",
    "\n",
    "Plotting functionality is available in two different ways:\n",
    "\n",
    "- using the [plot()](../generated/functions/scipp.plot.rst) free function\n",
    "- using the `.plot()` method on a Scipp object (variable, data array or dataset)\n",
    "\n",
    "The difference between the two possible plot functions is that the free function can accept more input types than just the Scipp objects.\n",
    "It can also plot raw NumPy arrays, as well as Python dicts of Scipp variables or data arrays.\n",
    "For Scipp objects, the produced plot will be the same with either approach: \n",
    "Internally, the `.plot()` method just forwards the Scipp object to the free function `plot()`."
   ]
  },
  {
   "cell_type": "markdown",
   "metadata": {},
   "source": [
    "<div class=\"alert alert-info\">\n",
    "\n",
    "*Note*\n",
    "\n",
    "Plot settings are cached in a scipp `config.yaml` file.\n",
    "See <a href=\"../python-reference/runtime-configuration.ipynb\">runtime-configuration</a> for more information\n",
    "\n",
    "</div>"
   ]
  },
  {
   "cell_type": "markdown",
   "metadata": {},
   "source": [
    "Consider two data arrays storing 1-D data:"
   ]
  },
  {
   "cell_type": "code",
   "execution_count": null,
   "metadata": {},
   "outputs": [],
   "source": [
    "import numpy as np\n",
    "import scipp as sc\n",
    "size = 50\n",
    "rng = np.random.default_rng(seed=0)\n",
    "x = sc.linspace('x', 0.0, 2.0, num=size, unit='m')\n",
    "y = sc.linspace('y', 0.0, 1.0, num=5, unit='us')\n",
    "temp1 = sc.array(dims=['x'], values=rng.random(size), unit='K')\n",
    "temp1 += sc.linspace('x', 100, 105, num=size, unit='K')\n",
    "da1 = sc.DataArray(temp1, coords={'x': x})\n",
    "da1.name = 'temp1'  # Data array name is optional and will be used as a label\n",
    "temp2 = sc.array(dims=['x'], values=rng.random(size), unit='K')\n",
    "temp2.variances = temp2.values + 1\n",
    "temp2 += sc.linspace('x', 99, 102, num=size, unit='K')\n",
    "da2 = sc.DataArray(temp2, coords={'x': x})"
   ]
  },
  {
   "cell_type": "markdown",
   "metadata": {},
   "source": [
    "The information in a data array or dataset is typically enough to create meaningful plots:"
   ]
  },
  {
   "cell_type": "code",
   "execution_count": null,
   "metadata": {},
   "outputs": [],
   "source": [
    "da1.plot()"
   ]
  },
  {
   "cell_type": "markdown",
   "metadata": {},
   "source": [
    "In the plot above, the `x` dimension has an associated `x` coordinate and its values are used to label the ticks on the horizontal axis.\n",
    "The coordinate name and the unit (here: `m`) are used as a label for the horizontal axis.\n",
    "In a 1-D plot the unit of the data values labels the vertical axis.\n",
    "\n",
    "Multiple data arrays can be plotted by passing a Python dict to the `plot` function.\n",
    "This example also illustrates how a data array with uncertainties results in a plot with error bars:"
   ]
  },
  {
   "cell_type": "code",
   "execution_count": null,
   "metadata": {},
   "outputs": [],
   "source": [
    "sc.plot({'temp1':da1, 'temp2':da2})"
   ]
  },
  {
   "cell_type": "markdown",
   "metadata": {},
   "source": [
    "With the data arrays are part of a dataset we can plot this directly:"
   ]
  },
  {
   "cell_type": "code",
   "execution_count": null,
   "metadata": {},
   "outputs": [],
   "source": [
    "ds = sc.Dataset({'temp1':da1, 'temp2':da2})\n",
    "ds.plot()"
   ]
  },
  {
   "cell_type": "markdown",
   "metadata": {},
   "source": [
    "## Plotting slices or items of a dataset\n",
    "\n",
    "The usual indexing and slicing can be used to create plots of slices of data, or plots of individual items from a dataset.\n",
    "\n",
    "### Plot a single entry of a dataset"
   ]
  },
  {
   "cell_type": "code",
   "execution_count": null,
   "metadata": {},
   "outputs": [],
   "source": [
    "ds['temp2'].plot()"
   ]
  },
  {
   "cell_type": "markdown",
   "metadata": {},
   "source": [
    "### Plot a slice range"
   ]
  },
  {
   "cell_type": "code",
   "execution_count": null,
   "metadata": {},
   "outputs": [],
   "source": [
    "ds['x', 10:30].plot()"
   ]
  },
  {
   "cell_type": "markdown",
   "metadata": {},
   "source": [
    "## 2-D data\n",
    "\n",
    "### Creating a 2-D plot\n",
    "\n",
    "2-D data arrays can be plotted directly, just like 1-D data:"
   ]
  },
  {
   "cell_type": "code",
   "execution_count": null,
   "metadata": {},
   "outputs": [],
   "source": [
    "size = 50\n",
    "rng = np.random.default_rng(seed=0)\n",
    "x = sc.linspace('x', 0.0, 2.0, num=size, unit='m')\n",
    "y = sc.linspace('y', 0.0, 1.0, num=2*size, unit='us')\n",
    "temp = sc.array(dims=['x', 'y'], values=rng.random((size, 2*size)), unit='K')\n",
    "temp += sc.linspace('x', 100, 105, num=size, unit='K')\n",
    "da = sc.DataArray(temp, coords={'x': x, 'y':y})\n",
    "da.name = 'temperature'  # Data array name is optional and will be used as a label"
   ]
  },
  {
   "cell_type": "markdown",
   "metadata": {},
   "source": [
    "This result in the following 2-D plot:"
   ]
  },
  {
   "cell_type": "code",
   "execution_count": null,
   "metadata": {},
   "outputs": [],
   "source": [
    "da.plot()"
   ]
  },
  {
   "cell_type": "markdown",
   "metadata": {},
   "source": [
    "### Plot a 1-D slice of 2-D data\n",
    "\n",
    "When slicing without a range, the dimensionality reduces.\n",
    "This can be used to, e.g., plot a 1-D slice through 2-D data:"
   ]
  },
  {
   "cell_type": "code",
   "execution_count": null,
   "metadata": {},
   "outputs": [],
   "source": [
    "da['y', 4].plot()"
   ]
  },
  {
   "cell_type": "markdown",
   "metadata": {},
   "source": [
    "### Transpose axes\n",
    "\n",
<<<<<<< HEAD
    "To control which dimensions are shown along which axes of the matplotlib figure transpose data before calling `plot`:"
=======
    "By default Scipp uses coordinate values to label the axes.\n",
    "If a data array or dataset contains auxiliary coordinates, these can be used instead.\n",
    "This is configured using the `labels` keyword argument of `plot`:"
>>>>>>> fffbfbab
   ]
  },
  {
   "cell_type": "code",
   "execution_count": null,
   "metadata": {},
   "outputs": [],
   "source": [
    "da.transpose().plot()"
   ]
  },
  {
   "cell_type": "markdown",
   "metadata": {},
   "source": [
    "When the Matplotlib \"widget\" backend is activate it is also possible to transpose the axes via a button in the toolbar."
   ]
  },
  {
   "cell_type": "markdown",
   "metadata": {},
   "source": [
    "## Logarithmic scale\n",
    "\n",
    "1-D data can be plotted on a logarithmic scale on one or both axes.\n",
    "For the independent axis (the coordinate axis, i.e., the horizontal axis) this can be set using the `scale` option:"
   ]
  },
  {
   "cell_type": "code",
   "execution_count": null,
   "metadata": {},
   "outputs": [],
   "source": [
    "da1.plot(scale={'x': 'log'})"
   ]
  },
  {
   "cell_type": "markdown",
   "metadata": {},
   "source": [
    "For the dependent axis (the data axis, i.e., vetical axis) use the `norm` option:"
   ]
  },
  {
   "cell_type": "code",
   "execution_count": null,
   "metadata": {},
   "outputs": [],
   "source": [
<<<<<<< HEAD
    "da1.plot(norm='log')"
=======
    "d['data_2d'].transpose().plot()"
   ]
  },
  {
   "cell_type": "markdown",
   "metadata": {},
   "source": [
    "<div class=\"alert alert-info\">\n",
    "\n",
    "*Note*\n",
    "\n",
    "Plot settings are cached in a Scipp `config.yaml` file.\n",
    "See <a href=\"../python-reference/runtime-configuration.ipynb\">runtime-configuration</a> for more information\n",
    "\n",
    "</div>"
>>>>>>> fffbfbab
   ]
  }
 ],
 "metadata": {
  "kernelspec": {
   "display_name": "Python 3 (ipykernel)",
   "language": "python",
   "name": "python3"
  },
  "language_info": {
   "codemirror_mode": {
    "name": "ipython",
    "version": 3
   },
   "file_extension": ".py",
   "mimetype": "text/x-python",
   "name": "python",
   "nbconvert_exporter": "python",
   "pygments_lexer": "ipython3"
  }
 },
 "nbformat": 4,
 "nbformat_minor": 4
}<|MERGE_RESOLUTION|>--- conflicted
+++ resolved
@@ -8,11 +8,7 @@
     "\n",
     "## Getting started\n",
     "\n",
-<<<<<<< HEAD
-    "`scipp` offers a number of different ways to plot data from a `Variable`, `DataArray`, or a `Dataset`.\n",
-=======
-    "Scipp offers a number of different ways to plot data from a `DataArray` or a `Dataset`.\n",
->>>>>>> fffbfbab
+    "Scipp offers a number of different ways to plot data from a `Variable`, `DataArray`, or a `Dataset`.\n",
     "It uses the `matplotlib` graphing library to do so, as well as the `pythreejs` project for 3D visualizations.\n",
     "\n",
     "<div class=\"alert alert-warning\">\n",
@@ -241,13 +237,7 @@
    "source": [
     "### Transpose axes\n",
     "\n",
-<<<<<<< HEAD
     "To control which dimensions are shown along which axes of the matplotlib figure transpose data before calling `plot`:"
-=======
-    "By default Scipp uses coordinate values to label the axes.\n",
-    "If a data array or dataset contains auxiliary coordinates, these can be used instead.\n",
-    "This is configured using the `labels` keyword argument of `plot`:"
->>>>>>> fffbfbab
    ]
   },
   {
@@ -298,25 +288,7 @@
    "metadata": {},
    "outputs": [],
    "source": [
-<<<<<<< HEAD
     "da1.plot(norm='log')"
-=======
-    "d['data_2d'].transpose().plot()"
-   ]
-  },
-  {
-   "cell_type": "markdown",
-   "metadata": {},
-   "source": [
-    "<div class=\"alert alert-info\">\n",
-    "\n",
-    "*Note*\n",
-    "\n",
-    "Plot settings are cached in a Scipp `config.yaml` file.\n",
-    "See <a href=\"../python-reference/runtime-configuration.ipynb\">runtime-configuration</a> for more information\n",
-    "\n",
-    "</div>"
->>>>>>> fffbfbab
    ]
   }
  ],
