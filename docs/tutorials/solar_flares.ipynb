--- conflicted
+++ resolved
@@ -1133,11 +1133,7 @@
    "name": "python",
    "nbconvert_exporter": "python",
    "pygments_lexer": "ipython3",
-<<<<<<< HEAD
-   "version": "3.9.16"
-=======
    "version": "3.9.15"
->>>>>>> 3ba595e1
   }
  },
  "nbformat": 4,
